<?xml version="1.0" encoding="UTF-8"?>
<project xmlns="http://maven.apache.org/POM/4.0.0"
         xmlns:xsi="http://www.w3.org/2001/XMLSchema-instance"
         xsi:schemaLocation="http://maven.apache.org/POM/4.0.0 http://maven.apache.org/xsd/maven-4.0.0.xsd">
    <modelVersion>4.0.0</modelVersion>

    <parent>
        <groupId>io.confluent</groupId>
        <artifactId>rest-utils-parent</artifactId>
        <version>5.4.0</version>
    </parent>

    <artifactId>kafka-streams-examples</artifactId>
    <packaging>jar</packaging>

    <organization>
        <name>Confluent, Inc.</name>
        <url>http://confluent.io</url>
    </organization>
    <url>http://confluent.io</url>
    <description>
        Kafka Streams examples
    </description>

    <licenses>
        <license>
            <name>Apache License 2.0</name>
            <url>http://www.apache.org/licenses/LICENSE-2.0.html</url>
            <distribution>repo</distribution>
        </license>
    </licenses>

    <repositories>
        <repository>
            <id>confluent</id>
            <url>https://packages.confluent.io/maven/</url>
        </repository>
    </repositories>

    <pluginRepositories>
        <pluginRepository>
            <id>confluent</id>
            <url>https://packages.confluent.io/maven/</url>
        </pluginRepository>
    </pluginRepositories>

    <!-- Other properties such as kafka.version are derived from parent project(s) such as
         https://github.com/confluentinc/common (see common's pom.xml for kafka.version).
    -->
    <properties>
        <algebird.version>0.13.4</algebird.version>
        <avro.version>1.8.2</avro.version>
        <chill.version>0.9.2</chill.version>
        <docker.skip-build>false</docker.skip-build>
        <docker.skip-test>false</docker.skip-test>
<<<<<<< HEAD
        <java.version>11</java.version>
=======
        <java.version>1.8</java.version>
>>>>>>> 72c555b9
        <licenses.version>5.4.0</licenses.version>
        <project.build.sourceEncoding>UTF-8</project.build.sourceEncoding>
        <scala.version>${kafka.scala.version}.8</scala.version>
        <scalatest.version>3.0.5</scalatest.version>
<<<<<<< HEAD
        <spring.boot.version>2.2.2.RELEASE</spring.boot.version>
        <spring.kafka.version>2.4.0.RELEASE</spring.kafka.version>
=======
        <!-- The default is deb9 -->
        <docker.os_type>deb9</docker.os_type>
        <!-- Need to explicitly set this otherwise it will be overridden from common-docker pom. -->
        <docker.file>Dockerfile.${docker.os_type}</docker.file>
        <docker.tag>${project.version}-${docker.os_type}</docker.tag>
>>>>>>> 72c555b9
    </properties>

    <dependencies>
        <dependency>
            <groupId>io.confluent</groupId>
            <artifactId>kafka-streams-avro-serde</artifactId>
            <version>${confluent.version}</version>
        </dependency>
        <dependency>
            <groupId>io.confluent</groupId>
            <artifactId>kafka-avro-serializer</artifactId>
            <version>${confluent.version}</version>
        </dependency>
        <dependency>
            <groupId>io.confluent</groupId>
            <artifactId>kafka-schema-registry-client</artifactId>
            <version>${confluent.version}</version>
        </dependency>
        <dependency>
            <groupId>org.apache.kafka</groupId>
            <artifactId>kafka-clients</artifactId>
            <version>${kafka.version}</version>
        </dependency>
        <dependency>
            <groupId>org.apache.kafka</groupId>
            <artifactId>kafka-streams</artifactId>
            <version>${kafka.version}</version>
        </dependency>
        <dependency>
            <groupId>org.apache.kafka</groupId>
            <artifactId>kafka-streams-scala_${kafka.scala.version}</artifactId>
            <version>${kafka.version}</version>
        </dependency>
        <dependency>
            <groupId>org.apache.avro</groupId>
            <artifactId>avro</artifactId>
            <version>${avro.version}</version>
        </dependency>
        <dependency>
            <groupId>org.apache.avro</groupId>
            <artifactId>avro-maven-plugin</artifactId>
            <version>${avro.version}</version>
        </dependency>
        <!-- https://mvnrepository.com/artifact/com.squareup.okhttp3/okhttp -->
        <dependency>
            <groupId>com.squareup.okhttp3</groupId>
            <artifactId>okhttp</artifactId>
            <version>4.3.0</version>
        </dependency>
        <dependency>
            <groupId>org.scala-lang</groupId>
            <artifactId>scala-library</artifactId>
            <!-- This version must be compatible with the Scala version of the Kafka dependency. -->
            <version>${scala.version}</version>
        </dependency>
        <dependency>
            <!-- This could be a test-only dependency, but we keep it a compile dependency so that
                 users are able to package the examples via `mvn package` and actually run the examples
                 against a Kafka cluster. -->
            <groupId>com.101tec</groupId>
            <artifactId>zkclient</artifactId>
            <version>0.9</version>
        </dependency>
        <dependency>
            <groupId>org.projectlombok</groupId>
            <artifactId>lombok</artifactId>
            <version>1.18.10</version>
            <scope>provided</scope>
        </dependency>
        <dependency>
            <groupId>org.slf4j</groupId>
            <artifactId>slf4j-api</artifactId>
            <version>1.7.30</version>
        </dependency>
        <!-- https://mvnrepository.com/artifact/ch.qos.logback/logback-classic -->
        <dependency>
            <groupId>ch.qos.logback</groupId>
            <artifactId>logback-classic</artifactId>
            <version>1.2.3</version>
        </dependency>
        <dependency>
            <groupId>javax.ws.rs</groupId>
            <artifactId>javax.ws.rs-api</artifactId>
            <version>2.1</version>
        </dependency>
        <dependency>
            <groupId>org.eclipse.jetty</groupId>
            <artifactId>jetty-server</artifactId>
            <version>${jetty.version}</version>
        </dependency>
        <dependency>
            <groupId>org.eclipse.jetty</groupId>
            <artifactId>jetty-servlet</artifactId>
            <version>${jetty.version}</version>
        </dependency>
        <dependency>
            <groupId>org.glassfish.jersey.containers</groupId>
            <artifactId>jersey-container-servlet</artifactId>
            <version>${jersey.version}</version>
        </dependency>
        <dependency>
            <groupId>org.glassfish.jersey.inject</groupId>
            <artifactId>jersey-hk2</artifactId>
            <version>${jersey.version}</version>
        </dependency>
        <dependency>
            <groupId>org.glassfish.jersey.media</groupId>
            <artifactId>jersey-media-json-jackson</artifactId>
            <version>${jersey.version}</version>
        </dependency>
        <dependency>
            <groupId>com.fasterxml.jackson.core</groupId>
            <artifactId>jackson-annotations</artifactId>
            <version>${jackson.version}</version>
        </dependency>
        <!--
            This dependency is included to demonstrate the use of
            Confluent Monitoring Interceptors in conjunction with
            Kafka Streams but isn't a required
            dependency for running Kafka Streams.
        -->
        <dependency>
            <groupId>io.confluent</groupId>
            <artifactId>monitoring-interceptors</artifactId>
            <version>${confluent.version}</version>
        </dependency>

        <dependency>
            <groupId>com.twitter</groupId>
            <artifactId>algebird-core_${kafka.scala.version}</artifactId>
            <version>${algebird.version}</version>
        </dependency>
        <dependency>
            <groupId>com.twitter</groupId>
            <artifactId>chill_${kafka.scala.version}</artifactId>
            <version>${chill.version}</version>
        </dependency>

        <!-- https://mvnrepository.com/artifact/org.springframework.boot/spring-boot-starter-parent -->
        <dependency>
            <groupId>org.springframework.boot</groupId>
            <artifactId>spring-boot-starter-parent</artifactId>
            <version>${spring.boot.version}</version>
            <type>pom</type>
        </dependency>
        <dependency>
            <groupId>org.springframework.kafka</groupId>
            <artifactId>spring-kafka</artifactId>
            <version>${spring.kafka.version}</version>
        </dependency>
        <dependency>
            <groupId>org.springframework.boot</groupId>
            <artifactId>spring-boot-devtools</artifactId>
            <version>${spring.boot.version}</version>
        </dependency>

        <!-- Test dependencies -->
        <dependency>
            <groupId>junit</groupId>
            <artifactId>junit</artifactId>
            <version>4.12</version>
            <scope>test</scope>
        </dependency>
        <dependency>
            <groupId>org.assertj</groupId>
            <artifactId>assertj-core</artifactId>
            <version>3.3.0</version>
            <scope>test</scope>
        </dependency>
        <dependency>
            <groupId>org.mockito</groupId>
            <artifactId>mockito-core</artifactId>
            <version>2.7.14</version>
        </dependency>
        <dependency>
            <groupId>org.apache.kafka</groupId>
            <artifactId>kafka_${kafka.scala.version}</artifactId>
            <version>${kafka.version}</version>
            <scope>test</scope>
        </dependency>
        <dependency>
            <groupId>org.apache.kafka</groupId>
            <artifactId>kafka_${kafka.scala.version}</artifactId>
            <version>${kafka.version}</version>
            <classifier>test</classifier>
            <scope>test</scope>
        </dependency>
        <dependency>
            <groupId>org.apache.kafka</groupId>
            <artifactId>kafka-streams-test-utils</artifactId>
            <version>${kafka.version}</version>
            <scope>test</scope>
        </dependency>
        <dependency>
            <groupId>org.apache.kafka</groupId>
            <artifactId>kafka-clients</artifactId>
            <version>${kafka.version}</version>
            <classifier>test</classifier>
            <scope>test</scope>
        </dependency>
        <dependency>
            <groupId>org.apache.kafka</groupId>
            <artifactId>kafka-streams</artifactId>
            <version>${kafka.version}</version>
            <classifier>test</classifier>
            <scope>test</scope>
        </dependency>
        <dependency>
            <groupId>org.apache.curator</groupId>
            <artifactId>curator-test</artifactId>
            <version>2.9.0</version>
            <scope>test</scope>
        </dependency>
        <dependency>
            <groupId>io.confluent</groupId>
            <artifactId>kafka-schema-registry</artifactId>
            <version>${confluent.version}</version>
            <scope>test</scope>
        </dependency>
        <dependency>
            <groupId>io.confluent</groupId>
            <artifactId>kafka-schema-registry</artifactId>
            <version>${confluent.version}</version>
            <!-- Required for e.g. schema registry's RestApp -->
            <classifier>tests</classifier>
            <scope>test</scope>
        </dependency>

        <!-- The following dependencies on ScalaTest are only required for the Scala tests
             under src/test/scala/.  They are not required for Java code/tests.
        -->
        <dependency>
            <!-- This is a compile-time dependency but included only for scalatest below,
                 so still list it under test dependencies. -->
            <groupId>org.scalactic</groupId>
            <artifactId>scalactic_${kafka.scala.version}</artifactId>
            <version>${scalatest.version}</version>
        </dependency>
        <dependency>
            <groupId>org.scalatest</groupId>
            <artifactId>scalatest_${kafka.scala.version}</artifactId>
            <version>${scalatest.version}</version>
            <scope>test</scope>
        </dependency>
    </dependencies>

    <build>

        <pluginManagement>
            <plugins>
                <plugin>
                    <groupId>net.alchim31.maven</groupId>
                    <artifactId>scala-maven-plugin</artifactId>
                    <version>3.2.1</version>
                    <configuration>
                        <scalaCompatVersion>${kafka.scala.version}</scalaCompatVersion>
                        <scalaVersion>${scala.version}</scalaVersion>
                    </configuration>
                </plugin>
            </plugins>
        </pluginManagement>

        <plugins>

            <!--
                Add Scala sources and tests to project.
                See http://www.mojohaus.org/build-helper-maven-plugin/usage.html
            -->
            <plugin>
                <groupId>org.codehaus.mojo</groupId>
                <artifactId>build-helper-maven-plugin</artifactId>
                <version>1.11</version>
                <executions>
                    <execution>
                        <id>add-source</id>
                        <phase>generate-sources</phase>
                        <goals>
                            <goal>add-source</goal>
                        </goals>
                        <configuration>
                            <sources>
                                <source>src/main/scala</source>
                                <source>${project.build.directory}/generated-sources</source>
                            </sources>
                        </configuration>
                    </execution>
                    <execution>
                        <id>add-test-source</id>
                        <phase>generate-test-sources</phase>
                        <goals>
                            <goal>add-test-source</goal>
                        </goals>
                        <configuration>
                            <sources>
                                <source>src/test/scala</source>
                                <source>${project.build.directory}/generated-sources</source>
                            </sources>
                        </configuration>
                    </execution>
                </executions>
            </plugin>

            <!-- See http://davidb.github.io/scala-maven-plugin/usage.html -->
            <plugin>
                <groupId>net.alchim31.maven</groupId>
                <artifactId>scala-maven-plugin</artifactId>
                <version>3.2.1</version>
                <configuration>
                    <args>
                        <!--
                           In combination with Scala 2.11, `-Xexperimental` enables SAM
                           for Java 8 lambda support.  Make sure `kafka.scala.version`
                           is set to `2.11`, not `2.10`.
                        -->
                        <arg>-Xexperimental</arg>
                        <!-- Emit warning and location for usages of features that should be imported explicitly. -->
                        <arg>-feature</arg>
                        <!-- Emit warning and location for usages of deprecated APIs. -->
                        <arg>-deprecation</arg>
                        <!-- Enable additional warnings where generated code depends on assumptions. -->
                        <arg>-unchecked</arg>
                        <!-- Enable recommended additional warnings. -->
                        <arg>-Xlint</arg>
                        <!-- Warn if an argument list is modified to match the receiver. -->
                        <arg>-Ywarn-adapted-args</arg>
                        <arg>-Ywarn-dead-code</arg>
                        <!-- Fail on compiler warnings -->
                        <!--TODO: enable this once we have warnings under control<arg>-Xfatal-warnings</arg>-->
                    </args>
                </configuration>
                <executions>
                    <execution>
                        <goals>
                            <goal>compile</goal>
                            <goal>testCompile</goal>
                        </goals>
                    </execution>
                </executions>
            </plugin>

            <plugin>
                <groupId>org.apache.maven.plugins</groupId>
                <artifactId>maven-compiler-plugin</artifactId>
                <version>3.3</version>
                <inherited>true</inherited>
                <configuration>
                    <source>${java.version}</source>
                    <target>${java.version}</target>
                    <compilerArgs>
                        <arg>-Xlint:all</arg>
                        <!--TODO: enable this once we have warnings under control<arg>-Werror</arg>-->
                    </compilerArgs>
                </configuration>
            </plugin>

            <plugin>
                <groupId>org.apache.avro</groupId>
                <artifactId>avro-maven-plugin</artifactId>
                <version>${avro.version}</version>
                <executions>
                    <execution>
                        <phase>generate-sources</phase>
                        <goals>
                            <goal>schema</goal>
                        </goals>
                        <configuration>
                            <sourceDirectory>src/main/resources/avro</sourceDirectory>
                            <outputDirectory>${project.build.directory}/generated-sources</outputDirectory>
                            <stringType>String</stringType>
                        </configuration>
                    </execution>
                </executions>
            </plugin>

            <plugin>
                <groupId>org.apache.maven.plugins</groupId>
                <artifactId>maven-assembly-plugin</artifactId>
                <configuration>
                    <descriptors>
                        <descriptor>src/assembly/development.xml</descriptor>
                        <descriptor>src/assembly/package.xml</descriptor>
                        <descriptor>src/assembly/standalone.xml</descriptor>
                    </descriptors>
                    <archive>
                        <manifest>
                            <mainClass>io.confluent.kafka.schemaregistry.rest.SchemaRegistryMain</mainClass>
                        </manifest>
                    </archive>
                    <attach>false</attach>
                </configuration>
                <executions>
                    <execution>
                        <id>make-assembly</id>
                        <phase>package</phase>
                        <goals>
                            <goal>single</goal>
                        </goals>
                    </execution>
                </executions>
            </plugin>

            <plugin>
                <groupId>org.apache.maven.plugins</groupId>
                <artifactId>maven-surefire-plugin</artifactId>
                <version>2.19.1</version>
                <configuration>
                    <forkCount>1</forkCount>
                    <reuseForks>false</reuseForks>
                </configuration>
            </plugin>

            <plugin>
                <!--
                   See https://wiki.jasig.org/display/LIC/maven-notice-plugin
                   In a nutshell: `mvn notice:check` and `mvn notice:generate`
                -->
                <groupId>org.jasig.maven</groupId>
                <artifactId>maven-notice-plugin</artifactId>
                <version>1.0.6.1</version>
                <configuration>
                    <licenseMapping>
                        <param>../license-mappings.xml</param>
                    </licenseMapping>
                </configuration>
            </plugin>

            <plugin>
                <groupId>org.apache.maven.plugins</groupId>
                <artifactId>maven-checkstyle-plugin</artifactId>
                <executions>
                    <!--
                     This declaration merges with the one in the parent, rather
                     than overriding it, so we need to disable the "validate" phase
                     execution that the parent declares and declare our own
                     during "test-compile".

                     One reason for this is that avro codegen runs during compile,
                     and while it's not strictly a precondition, it's
                     confusing to address style violations while the IDE is telling you
                     that some generated class doesn't exist. Test-compile is the first phase
                     that's guaranteed to run after compile and before any unit or integration
                     tests.

                     Also, we want to disable the parent's configuration because it declares stuff
                     we don't care about, like suppressions. (Honestly, it shouldn't)
                     -->
                    <execution>
                        <id>validate</id>
                        <phase>none</phase>
                        <configuration>
                            <skip>true</skip>
                        </configuration>
                    </execution>
                    <execution>
                        <id>test-compile</id>
                        <phase>test-compile</phase>
                        <configuration>
                            <encoding>UTF-8</encoding>
                            <consoleOutput>true</consoleOutput>
                            <failsOnError>true</failsOnError>
                            <failOnViolation>true</failOnViolation>
                            <includeResources>false</includeResources>
                            <includeTestResources>false</includeTestResources>
                            <includeTestSourceDirectory>true</includeTestSourceDirectory>
                            <excludes>io/confluent/examples/streams/avro/**</excludes>
                            <configLocation>checkstyle.xml</configLocation>
                        </configuration>
                        <goals>
                            <goal>check</goal>
                        </goals>
                    </execution>
                </executions>
            </plugin>
        </plugins>
    </build>
</project><|MERGE_RESOLUTION|>--- conflicted
+++ resolved
@@ -53,25 +53,18 @@
         <chill.version>0.9.2</chill.version>
         <docker.skip-build>false</docker.skip-build>
         <docker.skip-test>false</docker.skip-test>
-<<<<<<< HEAD
         <java.version>11</java.version>
-=======
-        <java.version>1.8</java.version>
->>>>>>> 72c555b9
         <licenses.version>5.4.0</licenses.version>
         <project.build.sourceEncoding>UTF-8</project.build.sourceEncoding>
         <scala.version>${kafka.scala.version}.8</scala.version>
         <scalatest.version>3.0.5</scalatest.version>
-<<<<<<< HEAD
         <spring.boot.version>2.2.2.RELEASE</spring.boot.version>
         <spring.kafka.version>2.4.0.RELEASE</spring.kafka.version>
-=======
         <!-- The default is deb9 -->
         <docker.os_type>deb9</docker.os_type>
         <!-- Need to explicitly set this otherwise it will be overridden from common-docker pom. -->
         <docker.file>Dockerfile.${docker.os_type}</docker.file>
         <docker.tag>${project.version}-${docker.os_type}</docker.tag>
->>>>>>> 72c555b9
     </properties>
 
     <dependencies>
