/*
 * Copyright Confluent Inc.
 *
 * Licensed under the Apache License, Version 2.0 (the "License");
 * you may not use this file except in compliance with the License.
 * You may obtain a copy of the License at
 *
 *    http://www.apache.org/licenses/LICENSE-2.0
 *
 * Unless required by applicable law or agreed to in writing, software
 * distributed under the License is distributed on an "AS IS" BASIS,
 * WITHOUT WARRANTIES OR CONDITIONS OF ANY KIND, either express or implied.
 * See the License for the specific language governing permissions and
 * limitations under the License.
 */
package io.confluent.examples.streams;

import org.apache.kafka.common.serialization.LongDeserializer;
import org.apache.kafka.common.serialization.LongSerializer;
import org.apache.kafka.common.serialization.Serde;
import org.apache.kafka.common.serialization.Serdes;
import org.apache.kafka.common.serialization.StringDeserializer;
import org.apache.kafka.common.serialization.StringSerializer;
import org.apache.kafka.streams.KeyValue;
import org.apache.kafka.streams.StreamsBuilder;
import org.apache.kafka.streams.StreamsConfig;
import org.apache.kafka.streams.TopologyTestDriver;
import org.apache.kafka.streams.kstream.Consumed;
import org.apache.kafka.streams.kstream.Grouped;
import org.apache.kafka.streams.kstream.KStream;
import org.apache.kafka.streams.kstream.KTable;
import org.apache.kafka.streams.kstream.Produced;
import org.apache.kafka.test.TestUtils;
import org.junit.Test;

import java.util.Arrays;
import java.util.List;
import java.util.Map;
import java.util.Properties;

import static io.confluent.examples.streams.IntegrationTestUtils.mkEntry;
import static io.confluent.examples.streams.IntegrationTestUtils.mkMap;
import static org.assertj.core.api.Assertions.assertThat;

/**
 * End-to-end integration test that demonstrates how to perform a join between a KStream and a
 * KTable (think: KStream.leftJoin(KTable)), i.e. an example of a stateful computation.
 *
 * See StreamToTableJoinScalaIntegrationTest for the equivalent Scala example.
 *
 * Note: This example uses lambda expressions and thus works with Java 8+ only.
 */
public class StreamToTableJoinIntegrationTest {

  private static final String userClicksTopic = "user-clicks";
  private static final String userRegionsTopic = "user-regions";
  private static final String outputTopic = "output-topic";

  /**
   * Tuple for a region and its associated number of clicks.
   */
  private static final class RegionWithClicks {

    private final String region;
    private final long clicks;

    RegionWithClicks(final String region, final long clicks) {
      if (region == null || region.isEmpty()) {
        throw new IllegalArgumentException("region must be set");
      }
      if (clicks < 0) {
        throw new IllegalArgumentException("clicks must not be negative");
      }
      this.region = region;
      this.clicks = clicks;
    }

    String getRegion() {
      return region;
    }

    long getClicks() {
      return clicks;
    }

  }

  @Test
  public void shouldCountClicksPerRegion() {
    // Input 1: Clicks per user (multiple records allowed per user).
    final List<KeyValue<String, Long>> userClicks = Arrays.asList(
      new KeyValue<>("alice", 13L),
      new KeyValue<>("bob", 4L),
      new KeyValue<>("chao", 25L),
      new KeyValue<>("bob", 19L),
      new KeyValue<>("dave", 56L),
      new KeyValue<>("eve", 78L),
      new KeyValue<>("alice", 40L),
      new KeyValue<>("fang", 99L)
    );

    // Input 2: Region per user (multiple records allowed per user).
    final List<KeyValue<String, String>> userRegions = Arrays.asList(
      new KeyValue<>("alice", "asia"),   /* Alice lived in Asia originally... */
      new KeyValue<>("bob", "americas"),
      new KeyValue<>("chao", "asia"),
      new KeyValue<>("dave", "europe"),
      new KeyValue<>("alice", "europe"), /* ...but moved to Europe some time later. */
      new KeyValue<>("eve", "americas"),
      new KeyValue<>("fang", "asia")
    );

    final Map<String, Long> expectedClicksPerRegion = mkMap(
      mkEntry("americas", 101L),
      mkEntry("europe", 109L),
      mkEntry("asia", 124L)
    );

    //
    // Step 1: Configure and start the processor topology.
    //
    final Serde<String> stringSerde = Serdes.String();
    final Serde<Long> longSerde = Serdes.Long();

    final Properties streamsConfiguration = new Properties();
    streamsConfiguration.put(StreamsConfig.APPLICATION_ID_CONFIG, "stream-table-join-lambda-integration-test");
    streamsConfiguration.put(StreamsConfig.BOOTSTRAP_SERVERS_CONFIG, "dummy config");
    streamsConfiguration.put(StreamsConfig.DEFAULT_KEY_SERDE_CLASS_CONFIG, Serdes.String().getClass().getName());
    streamsConfiguration.put(StreamsConfig.DEFAULT_VALUE_SERDE_CLASS_CONFIG, Serdes.String().getClass().getName());
    // Use a temporary directory for storing state, which will be automatically removed after the test.
    streamsConfiguration.put(StreamsConfig.STATE_DIR_CONFIG, TestUtils.tempDirectory().getAbsolutePath());

    final StreamsBuilder builder = new StreamsBuilder();

    // This KStream contains information such as "alice" -> 13L.
    //
    // Because this is a KStream ("record stream"), multiple records for the same user will be
    // considered as separate click-count events, each of which will be added to the total count.
    final KStream<String, Long> userClicksStream = builder.stream(userClicksTopic, Consumed.with(stringSerde, longSerde));

    // This KTable contains information such as "alice" -> "europe".
    //
    // Because this is a KTable ("changelog stream"), only the latest value (here: region) for a
    // record key will be considered at the time when a new user-click record (see above) is
    // received for the `leftJoin` below.  Any previous region values are being considered out of
    // date.  This behavior is quite different to the KStream for user clicks above.
    //
    // For example, the user "alice" will be considered to live in "europe" (although originally she
    // lived in "asia") because, at the time her first user-click record is being received and
    // subsequently processed in the `leftJoin`, the latest region update for "alice" is "europe"
    // (which overrides her previous region value of "asia").
    final KTable<String, String> userRegionsTable = builder.table(userRegionsTopic);

    // Compute the number of clicks per region, e.g. "europe" -> 13L.
    //
    // The resulting KTable is continuously being updated as new data records are arriving in the
    // input KStream `userClicksStream` and input KTable `userRegionsTable`.
    final KTable<String, Long> clicksPerRegion = userClicksStream
<<<<<<< HEAD
        // Join the stream against the table.
        //
        // Null values possible: In general, null values are possible for region (i.e. the value of
        // the KTable we are joining against) so we must guard against that (here: by setting the
        // fallback region "UNKNOWN").  In this specific example this is not really needed because
        // we know, based on the test setup, that all users have appropriate region entries at the
        // time we perform the join.
        //
        // Also, we need to return a tuple of (region, clicks) for each user.  But because Java does
        // not support tuples out-of-the-box, we must use a custom class `RegionWithClicks` to
        // achieve the same effect.
        .leftJoin(userRegionsTable, (clicks, region) -> new RegionWithClicks(region == null ? "UNKNOWN" : region, clicks))
        // Change the stream from <user> -> <region, clicks> to <region> -> <clicks>
        .map((user, regionWithClicks) -> new KeyValue<>(regionWithClicks.getRegion(), regionWithClicks.getClicks()))
        // Compute the total per region by summing the individual click counts per region.
        .groupByKey(Grouped.with(stringSerde, longSerde))
        .reduce((firstClicks, secondClicks) -> firstClicks + secondClicks);
=======
      // Join the stream against the table.
      //
      // Null values possible: In general, null values are possible for region (i.e. the value of
      // the KTable we are joining against) so we must guard against that (here: by setting the
      // fallback region "UNKNOWN").  In this specific example this is not really needed because
      // we know, based on the test setup, that all users have appropriate region entries at the
      // time we perform the join.
      //
      // Also, we need to return a tuple of (region, clicks) for each user.  But because Java does
      // not support tuples out-of-the-box, we must use a custom class `RegionWithClicks` to
      // achieve the same effect.
      .leftJoin(userRegionsTable, (clicks, region) -> new RegionWithClicks(region == null ? "UNKNOWN" : region, clicks))
      // Change the stream from <user> -> <region, clicks> to <region> -> <clicks>
      .map((user, regionWithClicks) -> new KeyValue<>(regionWithClicks.getRegion(), regionWithClicks.getClicks()))
      // Compute the total per region by summing the individual click counts per region.
      .groupByKey(Serialized.with(stringSerde, longSerde))
      .reduce((firstClicks, secondClicks) -> firstClicks + secondClicks);
>>>>>>> c41a9f24

    // Write the (continuously updating) results to the output topic.
    clicksPerRegion.toStream().to(outputTopic, Produced.with(stringSerde, longSerde));

    final TopologyTestDriver topologyTestDriver = new TopologyTestDriver(builder.build(), streamsConfiguration);

    try {
      //
      // Step 2: Publish user-region information.
      //
      // To keep this code example simple and easier to understand/reason about, we publish all
      // user-region records before any user-click records (cf. step 3).  In practice though,
      // data records would typically be arriving concurrently in both input streams/topics.
      IntegrationTestUtils.produceKeyValuesSynchronously(
        userRegionsTopic,
        userRegions,
        topologyTestDriver,
        new StringSerializer(),
        new StringSerializer()
      );

      //
      // Step 3: Publish some user click events.
      //
      IntegrationTestUtils.produceKeyValuesSynchronously(
        userClicksTopic,
        userClicks,
        topologyTestDriver,
        new StringSerializer(),
        new LongSerializer());

      //
      // Step 4: Verify the application's output data.
      //
      final Map<String, Long> actualClicksPerRegion =
        IntegrationTestUtils.drainTableOutput(
          outputTopic,
          topologyTestDriver,
          new StringDeserializer(),
          new LongDeserializer()
        );
      assertThat(actualClicksPerRegion).isEqualTo(expectedClicksPerRegion);
    } finally {
      topologyTestDriver.close();
    }
  }

}<|MERGE_RESOLUTION|>--- conflicted
+++ resolved
@@ -156,7 +156,6 @@
     // The resulting KTable is continuously being updated as new data records are arriving in the
     // input KStream `userClicksStream` and input KTable `userRegionsTable`.
     final KTable<String, Long> clicksPerRegion = userClicksStream
-<<<<<<< HEAD
         // Join the stream against the table.
         //
         // Null values possible: In general, null values are possible for region (i.e. the value of
@@ -173,33 +172,12 @@
         .map((user, regionWithClicks) -> new KeyValue<>(regionWithClicks.getRegion(), regionWithClicks.getClicks()))
         // Compute the total per region by summing the individual click counts per region.
         .groupByKey(Grouped.with(stringSerde, longSerde))
-        .reduce((firstClicks, secondClicks) -> firstClicks + secondClicks);
-=======
-      // Join the stream against the table.
-      //
-      // Null values possible: In general, null values are possible for region (i.e. the value of
-      // the KTable we are joining against) so we must guard against that (here: by setting the
-      // fallback region "UNKNOWN").  In this specific example this is not really needed because
-      // we know, based on the test setup, that all users have appropriate region entries at the
-      // time we perform the join.
-      //
-      // Also, we need to return a tuple of (region, clicks) for each user.  But because Java does
-      // not support tuples out-of-the-box, we must use a custom class `RegionWithClicks` to
-      // achieve the same effect.
-      .leftJoin(userRegionsTable, (clicks, region) -> new RegionWithClicks(region == null ? "UNKNOWN" : region, clicks))
-      // Change the stream from <user> -> <region, clicks> to <region> -> <clicks>
-      .map((user, regionWithClicks) -> new KeyValue<>(regionWithClicks.getRegion(), regionWithClicks.getClicks()))
-      // Compute the total per region by summing the individual click counts per region.
-      .groupByKey(Serialized.with(stringSerde, longSerde))
-      .reduce((firstClicks, secondClicks) -> firstClicks + secondClicks);
->>>>>>> c41a9f24
+        .reduce(Long::sum);
 
     // Write the (continuously updating) results to the output topic.
     clicksPerRegion.toStream().to(outputTopic, Produced.with(stringSerde, longSerde));
 
-    final TopologyTestDriver topologyTestDriver = new TopologyTestDriver(builder.build(), streamsConfiguration);
-
-    try {
+    try (final TopologyTestDriver topologyTestDriver = new TopologyTestDriver(builder.build(), streamsConfiguration)) {
       //
       // Step 2: Publish user-region information.
       //
@@ -235,8 +213,6 @@
           new LongDeserializer()
         );
       assertThat(actualClicksPerRegion).isEqualTo(expectedClicksPerRegion);
-    } finally {
-      topologyTestDriver.close();
     }
   }
 
