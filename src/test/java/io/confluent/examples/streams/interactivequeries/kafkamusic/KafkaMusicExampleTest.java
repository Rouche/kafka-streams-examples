/*
 * Copyright Confluent Inc.
 *
 * Licensed under the Apache License, Version 2.0 (the "License");
 * you may not use this file except in compliance with the License.
 * You may obtain a copy of the License at
 *
 *    http://www.apache.org/licenses/LICENSE-2.0
 *
 * Unless required by applicable law or agreed to in writing, software
 * distributed under the License is distributed on an "AS IS" BASIS,
 * WITHOUT WARRANTIES OR CONDITIONS OF ANY KIND, either express or implied.
 * See the License for the specific language governing permissions and
 * limitations under the License.
 */
package io.confluent.examples.streams.interactivequeries.kafkamusic;

import io.confluent.examples.streams.avro.PlayEvent;
import io.confluent.examples.streams.avro.Song;
import io.confluent.examples.streams.kafka.EmbeddedSingleNodeKafkaCluster;
import io.confluent.examples.streams.ExampleTestUtils;
import io.confluent.examples.streams.microservices.util.MicroserviceTestUtils;
import io.confluent.kafka.schemaregistry.client.MockSchemaRegistryClient;
import io.confluent.kafka.schemaregistry.client.SchemaRegistryClient;
import io.confluent.kafka.schemaregistry.testutil.MockSchemaRegistry;
import io.confluent.kafka.serializers.AbstractKafkaAvroSerDeConfig;
import io.confluent.kafka.streams.serdes.avro.SpecificAvroSerializer;
import org.apache.kafka.clients.producer.KafkaProducer;
import org.apache.kafka.clients.producer.ProducerConfig;
import org.apache.kafka.clients.producer.ProducerRecord;
import org.apache.kafka.common.serialization.LongSerializer;
import org.apache.kafka.common.serialization.Serdes;
import org.apache.kafka.streams.KafkaStreams;
import org.apache.kafka.streams.state.HostInfo;
import org.apache.kafka.streams.state.QueryableStoreTypes;
import org.apache.kafka.streams.state.ReadOnlyKeyValueStore;
import org.apache.kafka.streams.state.StreamsMetadata;
import org.apache.kafka.test.TestUtils;
import org.junit.After;
import org.junit.AfterClass;
import org.junit.BeforeClass;
import org.junit.ClassRule;
import org.junit.Test;
import org.slf4j.Logger;
import org.slf4j.LoggerFactory;

import javax.ws.rs.client.Client;
import javax.ws.rs.client.ClientBuilder;
import javax.ws.rs.client.Invocation;
import javax.ws.rs.core.GenericType;
import javax.ws.rs.core.MediaType;
import java.io.BufferedReader;
import java.io.InputStream;
import java.io.InputStreamReader;
import java.util.ArrayList;
import java.util.Arrays;
import java.util.Collections;
import java.util.List;
import java.util.Map;
import java.util.Properties;
import java.util.function.IntFunction;
import java.util.stream.Collectors;
import java.util.stream.IntStream;

import static java.nio.charset.StandardCharsets.UTF_8;
import static junit.framework.TestCase.fail;
import static org.hamcrest.CoreMatchers.is;
import static org.hamcrest.MatcherAssert.assertThat;

/**
 * End-to-end integration test for {@link KafkaMusicExample}. Demonstrates
 * how you can programmatically query the REST API exposed by {@link MusicPlaysRestService}
 */
public class KafkaMusicExampleTest {

  @ClassRule
  public static final EmbeddedSingleNodeKafkaCluster CLUSTER = new EmbeddedSingleNodeKafkaCluster();

  // A mocked schema registry for our serdes to use
  private static final String SCHEMA_REGISTRY_SCOPE = KafkaMusicExample.class.getName();
  private static final String MOCK_SCHEMA_REGISTRY_URL = "mock://" + SCHEMA_REGISTRY_SCOPE;

  private static final int MAX_WAIT_MS = 30000;
  private KafkaStreams streams;
  private MusicPlaysRestService restProxy;
  private int appServerPort;
  private static final List<Song> songs = new ArrayList<>();
  private static final Logger log = LoggerFactory.getLogger(KafkaMusicExampleTest.class);

  @BeforeClass
  public static void createTopicsAndProduceDataToInputTopics() throws Exception {
    CLUSTER.createTopic(KafkaMusicExample.PLAY_EVENTS);
    CLUSTER.createTopic(KafkaMusicExample.SONG_FEED);
    // these topics initialized just to avoid some rebalances.
    // they would normally be created by KafkaStreams.
    CLUSTER.createTopic("kafka-music-charts-song-play-count-changelog");
    CLUSTER.createTopic("kafka-music-charts-song-play-count-repartition");
    CLUSTER.createTopic("kafka-music-charts-top-five-songs-by-genre-changelog");
    CLUSTER.createTopic("kafka-music-charts-top-five-songs-by-genre-repartition");
    CLUSTER.createTopic("kafka-music-charts-top-five-songs-changelog");
    CLUSTER.createTopic("kafka-music-charts-top-five-songs-repartition");
    CLUSTER.createTopic("kafka-music-charts-KSTREAM-MAP-0000000004-repartition");

    // Read comma-delimited file of songs into Array
    final String SONGFILENAME = "song_source.csv";
    final InputStream inputStream = KafkaMusicExample.class.getClassLoader().getResourceAsStream(SONGFILENAME);
    final InputStreamReader streamReader = new InputStreamReader(inputStream, UTF_8);
    try (final BufferedReader br = new BufferedReader(streamReader)) {
      String line;
      while ((line = br.readLine()) != null) {
        final String[] values = line.split(",");
        final Song newSong = new Song(Long.parseLong(values[0]), values[1], values[2], values[3], values[4]);
        songs.add(newSong);
      }
    }

    // Produce sample data to the input topic before the tests starts.
    final Properties props = new Properties();
    props.put(ProducerConfig.BOOTSTRAP_SERVERS_CONFIG, CLUSTER.bootstrapServers());

    final Map<String, String> serdeConfig = Collections.singletonMap(
<<<<<<< HEAD
        AbstractKafkaAvroSerDeConfig.SCHEMA_REGISTRY_URL_CONFIG, CLUSTER.schemaRegistryUrl());

=======
        AbstractKafkaAvroSerDeConfig.SCHEMA_REGISTRY_URL_CONFIG, MOCK_SCHEMA_REGISTRY_URL
    );
>>>>>>> a2b04202
    final SpecificAvroSerializer<PlayEvent> playEventSerializer = new SpecificAvroSerializer<>();
    playEventSerializer.configure(serdeConfig, false);

    final SpecificAvroSerializer<Song> songSerializer = new SpecificAvroSerializer<>();
    songSerializer.configure(serdeConfig, false);

    final KafkaProducer<String, PlayEvent> playEventProducer = new KafkaProducer<>(props,
        Serdes.String().serializer(),
        playEventSerializer);

    final KafkaProducer<Long, Song> songProducer = new KafkaProducer<>(props,
        new LongSerializer(),
        songSerializer);

    songs.forEach(song -> songProducer.send(
        new ProducerRecord<Long, Song>(KafkaMusicExample.SONG_FEED,
            song.getId(),
            song)));

    songProducer.flush();
    songProducer.close();

    // create the play events we can use for charting
    sendPlayEvents(6, songs.get(0), playEventProducer);
    sendPlayEvents(5, songs.get(1), playEventProducer);
    sendPlayEvents(4, songs.get(2), playEventProducer);
    sendPlayEvents(3, songs.get(3), playEventProducer);
    sendPlayEvents(2, songs.get(4), playEventProducer);
    sendPlayEvents(1, songs.get(5), playEventProducer);

    sendPlayEvents(6, songs.get(6), playEventProducer);
    sendPlayEvents(5, songs.get(7), playEventProducer);
    sendPlayEvents(4, songs.get(8), playEventProducer);
    sendPlayEvents(3, songs.get(9), playEventProducer);
    sendPlayEvents(2, songs.get(10), playEventProducer);
    sendPlayEvents(1, songs.get(11), playEventProducer);

    playEventProducer.close();
  }

  @AfterClass
  public static void cleanup() {
    MockSchemaRegistry.dropScope(SCHEMA_REGISTRY_SCOPE);
  }

  private void createStreams(final String host) throws Exception {
<<<<<<< HEAD
    appServerPort = ExampleTestUtils.randomFreeLocalPort();
    streams = KafkaMusicExample.createChartsStreams(
        CLUSTER.bootstrapServers(),
        CLUSTER.schemaRegistryUrl(),
        appServerPort,
        TestUtils.tempDirectory().getPath(),
        host);
=======
    appServerPort = randomFreeLocalPort();

    final Map<String, String> serdeConfig = Collections.singletonMap(
      AbstractKafkaAvroSerDeConfig.SCHEMA_REGISTRY_URL_CONFIG, MOCK_SCHEMA_REGISTRY_URL
    );
    streams = new KafkaStreams(
      KafkaMusicExample.buildTopology(serdeConfig),
      KafkaMusicExample.streamsConfig(
        CLUSTER.bootstrapServers(),
        appServerPort,
        TestUtils.tempDirectory().getPath(),
        host
      )
    );
>>>>>>> a2b04202
    int count = 0;
    final int maxTries = 3;
    while (count <= maxTries) {
      try {
        // Starts the Rest Service on the provided host:port
        restProxy = KafkaMusicExample.startRestProxy(streams, new HostInfo(host, appServerPort));
        break;
      } catch (final Exception ex) {
        log.error("Could not start Rest Service due to: " + ex.toString());
      }
      count++;
    }
  }

  @After
  public void shutdown() {
    try {
      restProxy.stop();
    } catch (final Exception e) {
      log.error(String.format("Error while stopping restproxy: %s",e.getMessage()));
    }
    streams.close();
  }

  @Test
  public void shouldCreateChartsAndAccessThemViaInteractiveQueries() throws Exception {
    final String host = "localhost";
    createStreams(host);
    streams.start();

    if (restProxy != null) {
      // wait until the StreamsMetadata is available as this indicates that
      // KafkaStreams initialization has occurred
      TestUtils.waitForCondition(
        () -> !StreamsMetadata.NOT_AVAILABLE.equals(streams.allMetadataForStore(KafkaMusicExample.TOP_FIVE_SONGS_STORE)),
        MAX_WAIT_MS,
        "StreamsMetadata should be available");
      final String baseUrl = "http://" + host + ":" + appServerPort + "/kafka-music";
      final Client client = ClientBuilder.newClient();
  
      // Wait until the all-songs state store has some data in it
      TestUtils.waitForCondition(() -> {
        final ReadOnlyKeyValueStore<Long, Song> songsStore;
        try {
          songsStore = streams.store(KafkaMusicExample.ALL_SONGS, QueryableStoreTypes.keyValueStore());
          return songsStore.all().hasNext();
        } catch (final Exception e) {
          e.printStackTrace();
          return false;
        }
      }, MAX_WAIT_MS, KafkaMusicExample.ALL_SONGS + " should be non-empty");
  
      final IntFunction<SongPlayCountBean> intFunction = index -> {
        final Song song = songs.get(index);
        return songCountPlayBean(song, 6L - (index % 6));
      };
  
      // Verify that the charts are as expected
      verifyChart(baseUrl + "/charts/genre/punk",
                  client,
                  IntStream.range(0, 5).mapToObj(intFunction).collect(Collectors.toList()));
  
      verifyChart(baseUrl + "/charts/genre/hip hop",
                  client,
                  IntStream.range(6, 11).mapToObj(intFunction).collect(Collectors.toList()));
  
      verifyChart(baseUrl + "/charts/top-five",
                  client,
                  Arrays.asList(songCountPlayBean(songs.get(0), 6L),
                                songCountPlayBean(songs.get(6), 6L),
                                songCountPlayBean(songs.get(1), 5L),
                                songCountPlayBean(songs.get(7), 5L),
                                songCountPlayBean(songs.get(2), 4L)
                                )
                  );
  
    } else {
      fail("Should fail demonstrating InteractiveQueries as the Rest Service failed to start.");
    }
  }

  private SongPlayCountBean songCountPlayBean(final Song song, final long plays) {
    return new SongPlayCountBean(song.getArtist(),
                                 song.getAlbum(),
                                 song.getName(),
                                 plays);
  }

  private void verifyChart(final String url,
                           final Client client,
                           final List<SongPlayCountBean> expectedChart) throws InterruptedException {
    final Invocation.Builder genreChartRequest = client
      .target(url)
      .request(MediaType.APPLICATION_JSON_TYPE);

    TestUtils.waitForCondition(() -> {
      try {
        final List<SongPlayCountBean> chart = MicroserviceTestUtils.getWithRetries(
            genreChartRequest,
            new GenericType<List<SongPlayCountBean>>() {},
            0);
        System.err.println(chart.size());
        return chart.size() == 5;
      } catch (final Exception e) {
        e.printStackTrace();
        return false;
      }
    }, MAX_WAIT_MS, "chart should have 5 items");

    final List<SongPlayCountBean> chart = MicroserviceTestUtils.getWithRetries(
      genreChartRequest,
      new GenericType<List<SongPlayCountBean>>() {},
      5);
    assertThat(chart, is(expectedChart));
  }

  private static void sendPlayEvents(final int count,
                                     final Song song,
                                     final KafkaProducer<String, PlayEvent> producer) {
    for (int i = 0; i < count; i++) {
      producer.send(new ProducerRecord<>(
          KafkaMusicExample.PLAY_EVENTS,
          "UK",
          new PlayEvent(song.getId(), 60000L)));
    }
    producer.flush();
  }

}<|MERGE_RESOLUTION|>--- conflicted
+++ resolved
@@ -15,13 +15,11 @@
  */
 package io.confluent.examples.streams.interactivequeries.kafkamusic;
 
+import io.confluent.examples.streams.ExampleTestUtils;
 import io.confluent.examples.streams.avro.PlayEvent;
 import io.confluent.examples.streams.avro.Song;
 import io.confluent.examples.streams.kafka.EmbeddedSingleNodeKafkaCluster;
-import io.confluent.examples.streams.ExampleTestUtils;
 import io.confluent.examples.streams.microservices.util.MicroserviceTestUtils;
-import io.confluent.kafka.schemaregistry.client.MockSchemaRegistryClient;
-import io.confluent.kafka.schemaregistry.client.SchemaRegistryClient;
 import io.confluent.kafka.schemaregistry.testutil.MockSchemaRegistry;
 import io.confluent.kafka.serializers.AbstractKafkaAvroSerDeConfig;
 import io.confluent.kafka.streams.serdes.avro.SpecificAvroSerializer;
@@ -119,13 +117,8 @@
     props.put(ProducerConfig.BOOTSTRAP_SERVERS_CONFIG, CLUSTER.bootstrapServers());
 
     final Map<String, String> serdeConfig = Collections.singletonMap(
-<<<<<<< HEAD
-        AbstractKafkaAvroSerDeConfig.SCHEMA_REGISTRY_URL_CONFIG, CLUSTER.schemaRegistryUrl());
-
-=======
         AbstractKafkaAvroSerDeConfig.SCHEMA_REGISTRY_URL_CONFIG, MOCK_SCHEMA_REGISTRY_URL
     );
->>>>>>> a2b04202
     final SpecificAvroSerializer<PlayEvent> playEventSerializer = new SpecificAvroSerializer<>();
     playEventSerializer.configure(serdeConfig, false);
 
@@ -172,16 +165,7 @@
   }
 
   private void createStreams(final String host) throws Exception {
-<<<<<<< HEAD
     appServerPort = ExampleTestUtils.randomFreeLocalPort();
-    streams = KafkaMusicExample.createChartsStreams(
-        CLUSTER.bootstrapServers(),
-        CLUSTER.schemaRegistryUrl(),
-        appServerPort,
-        TestUtils.tempDirectory().getPath(),
-        host);
-=======
-    appServerPort = randomFreeLocalPort();
 
     final Map<String, String> serdeConfig = Collections.singletonMap(
       AbstractKafkaAvroSerDeConfig.SCHEMA_REGISTRY_URL_CONFIG, MOCK_SCHEMA_REGISTRY_URL
@@ -195,7 +179,6 @@
         host
       )
     );
->>>>>>> a2b04202
     int count = 0;
     final int maxTries = 3;
     while (count <= maxTries) {
