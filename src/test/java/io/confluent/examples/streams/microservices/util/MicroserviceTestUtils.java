package io.confluent.examples.streams.microservices.util;

import io.confluent.examples.streams.avro.microservices.Order;
import io.confluent.examples.streams.avro.microservices.OrderValidation;
import io.confluent.examples.streams.avro.microservices.Product;
import io.confluent.examples.streams.kafka.EmbeddedSingleNodeKafkaCluster;
import io.confluent.examples.streams.microservices.domain.Schemas;
import io.confluent.examples.streams.microservices.domain.Schemas.Topic;
import io.confluent.examples.streams.microservices.domain.Schemas.Topics;
import kafka.server.KafkaConfig;
import org.apache.kafka.clients.consumer.ConsumerConfig;
import org.apache.kafka.clients.consumer.ConsumerRecord;
import org.apache.kafka.clients.consumer.ConsumerRecords;
import org.apache.kafka.clients.consumer.KafkaConsumer;
import org.apache.kafka.clients.producer.KafkaProducer;
import org.apache.kafka.clients.producer.ProducerConfig;
import org.apache.kafka.clients.producer.ProducerRecord;
import org.apache.kafka.common.serialization.Deserializer;
import org.apache.kafka.streams.KeyValue;
import org.apache.kafka.test.TestUtils;
import org.junit.AfterClass;
import org.junit.ClassRule;
import org.slf4j.Logger;
import org.slf4j.LoggerFactory;

import javax.ws.rs.ServerErrorException;
import javax.ws.rs.client.Entity;
import javax.ws.rs.client.Invocation;
import javax.ws.rs.core.GenericType;
import javax.ws.rs.core.Response;
import java.text.SimpleDateFormat;
import java.util.ArrayList;
import java.util.Collection;
import java.util.Collections;
import java.util.List;
import java.util.Properties;
import java.util.concurrent.ExecutionException;
import java.util.concurrent.Executors;
import java.util.stream.Collectors;

import static java.util.Collections.singletonList;

public class MicroserviceTestUtils {

  private static final Logger log = LoggerFactory.getLogger(MicroserviceTestUtils.class);
  private static List<TopicTailer> tailers = new ArrayList<>();
  private static int consumerCounter;

  @ClassRule
  public static final EmbeddedSingleNodeKafkaCluster CLUSTER = new EmbeddedSingleNodeKafkaCluster(
      new Properties() {
        {
          //Transactions need durability so the defaults require multiple nodes.
          //For testing purposes set transactions to work with a single kafka broker.
          put(KafkaConfig.TransactionsTopicReplicationFactorProp(), "1");
          put(KafkaConfig.TransactionsTopicMinISRProp(), "1");
          put(KafkaConfig.TransactionsTopicPartitionsProp(), "1");
        }
      });

  @AfterClass
  public static void stopCluster() {
    log.info("stopping cluster");
    if (CLUSTER.isRunning()) {
      CLUSTER.stop();
    }
  }

  protected static Properties producerConfig(final EmbeddedSingleNodeKafkaCluster cluster) {
    final Properties producerConfig = new Properties();
    producerConfig.put(ProducerConfig.BOOTSTRAP_SERVERS_CONFIG, cluster.bootstrapServers());
    producerConfig.put(ProducerConfig.ACKS_CONFIG, "all");
    producerConfig.put(ProducerConfig.RETRIES_CONFIG, 0);
    return producerConfig;
  }

  public static <K, V> List<V> read(final Schemas.Topic<K, V> topic,
                                    final int numberToRead,
                                    final String bootstrapServers) throws InterruptedException {
    return readKeyValues(topic, numberToRead, bootstrapServers).stream().map(kv -> kv.value)
        .collect(Collectors.toList());
  }

  public static <K, V> List<K> readKeys(final Schemas.Topic<K, V> topic,
                                        final int numberToRead,
                                        final String bootstrapServers) throws InterruptedException {
    return readKeyValues(topic, numberToRead, bootstrapServers).stream().map(kv -> kv.key)
        .collect(Collectors.toList());
  }

  public static <K, V> List<KeyValue<K, V>> readKeyValues(final Schemas.Topic<K, V> topic,
                                                          final int numberToRead,
                                                          final String bootstrapServers) throws InterruptedException {
    final Deserializer<K> keyDes = topic.keySerde().deserializer();
    final Deserializer<V> valDes = topic.valueSerde().deserializer();
    final String topicName = topic.name();
    return readKeysAndValues(numberToRead, bootstrapServers, keyDes, valDes, topicName);
  }

  private static <K, V> List<KeyValue<K, V>> readKeysAndValues(final int numberToRead,
                                                               final String bootstrapServers,
                                                               final Deserializer<K> keyDes,
                                                               final Deserializer<V> valDes,
                                                               final String topicName) throws InterruptedException {
    final Properties consumerConfig = new Properties();
    consumerConfig.put(ConsumerConfig.BOOTSTRAP_SERVERS_CONFIG, bootstrapServers);
    consumerConfig.put(ConsumerConfig.GROUP_ID_CONFIG, "Test-Reader-" + consumerCounter++);
    consumerConfig.put(ConsumerConfig.AUTO_OFFSET_RESET_CONFIG, "earliest");

    final KafkaConsumer<K, V> consumer = new KafkaConsumer<>(consumerConfig, keyDes, valDes);
    consumer.subscribe(singletonList(topicName));

    final List<KeyValue<K, V>> actualValues = new ArrayList<>();
    TestUtils.waitForCondition(() -> {
      final ConsumerRecords<K, V> records = consumer.poll(100);
      for (final ConsumerRecord<K, V> record : records) {
        actualValues.add(KeyValue.pair(record.key(), record.value()));
      }
      return actualValues.size() == numberToRead;
    }, 20000, "Timed out reading orders.");
    consumer.close();
    return actualValues;
  }

  private static <K, V> void tailAllTopicsToConsole(final Schemas.Topic<K, V> topic,
                                                    final String bootstrapServers) {
    final TopicTailer task = new TopicTailer<>(topic, bootstrapServers);
    tailers.add(task);
    Executors.newSingleThreadExecutor().execute(task);
  }

  public static void stopTailers() {
    tailers.forEach(TopicTailer::stop);
  }

  public static void tailAllTopicsToConsole(final String bootstrapServers) {
    for (final Topic t : Topics.ALL.values()) {
      tailAllTopicsToConsole(t, bootstrapServers);
    }
  }

  static class TopicTailer<K, V> implements Runnable {

    private SimpleDateFormat format = new SimpleDateFormat("HH:mm:ss.SSS");
    private boolean running = true;
    private boolean closed = false;
    private Topic<K, V> topic;
    private String bootstrapServers;

    public TopicTailer(final Schemas.Topic<K, V> topic, final String bootstrapServers) {
      this.topic = topic;
      this.bootstrapServers = bootstrapServers;
    }

    @Override
    public void run() {
      try {
        final Properties consumerConfig = new Properties();
        consumerConfig.put(ConsumerConfig.BOOTSTRAP_SERVERS_CONFIG, bootstrapServers);
        consumerConfig.put(ConsumerConfig.GROUP_ID_CONFIG, "Test-Reader-" + consumerCounter++);
        consumerConfig.put(ConsumerConfig.AUTO_OFFSET_RESET_CONFIG, "earliest");

        final KafkaConsumer<K, V> consumer = new KafkaConsumer<>(consumerConfig,
            topic.keySerde().deserializer(), topic.valueSerde().deserializer());
        consumer.subscribe(singletonList(topic.name()));

        while (running) {
          final ConsumerRecords<K, V> records = consumer.poll(100);
          for (final ConsumerRecord<K, V> record : records) {
            log.info("Tailer[" + topic.name() + "-Offset:" + record.offset() + "]: " + record.key()
                + "->" + record.value());
          }
        }
        consumer.close();
      } finally {
        closed = true;
      }
    }

    void stop() {
      running = false;
      while (!closed) {
        try {
          Thread.sleep(200);
          log.info("Closing tailer...");
<<<<<<< HEAD
        } catch (InterruptedException e) {
          e.printStackTrace();
        }
      }
    }
  }

  public static <K, V> void send(Topic<K, V> topic, KeyValue<K, V> record) {
    send(topic, Collections.singletonList(record));
  }

  public static <K, V> void send(Topic<K, V> topic, Collection<KeyValue<K, V>> stuff) {
    try (KafkaProducer<K, V> producer = new KafkaProducer<>(
        producerConfig(CLUSTER),
        topic.keySerde().serializer(),
        topic.valueSerde().serializer()))
    {
      for (KeyValue<K, V> order : stuff) {
=======
        } catch (final InterruptedException e) {
        }
      }
    }
  }

  public static Properties propsWith(final KeyValue... props) {
    final Properties properties = new Properties();
    for (final KeyValue kv : props) {
      properties.put(kv.key, kv.value);
    }
    return properties;
  }

  public static <K, V> void send(final Topic<K, V> topic, final Collection<KeyValue<K, V>> stuff) {
    try (final KafkaProducer<K, V> producer = new KafkaProducer<>(producerConfig(CLUSTER),
      topic.keySerde().serializer(), topic.valueSerde().serializer())) {
      for (final KeyValue<K, V> order : stuff) {
>>>>>>> bbb867d3
        producer.send(new ProducerRecord<>(topic.name(), order.key, order.value)).get();
      }
    } catch (final InterruptedException | ExecutionException e) {
      e.printStackTrace();
    }
  }

  public static void sendOrders(final List<Order> orders) {
    final List<KeyValue<String, Order>> collect = orders.stream().map(o -> new KeyValue<>(o.getId(), o))
        .collect(Collectors.toList());
    send(Topics.ORDERS, collect);
  }

  public static void sendOrderValuations(final List<OrderValidation> orderValidations) {
    final List<KeyValue<String, OrderValidation>> collect = orderValidations.stream().map(o -> new KeyValue<>(o.getOrderId(), o))
        .collect(Collectors.toList());
    send(Topics.ORDER_VALIDATIONS, collect);
  }

<<<<<<< HEAD
  public static void sendInventory(List<KeyValue<Product, Integer>> inventory,
      Schemas.Topic<Product, Integer> topic) {
    try (KafkaProducer<Product, Integer> stockProducer = new KafkaProducer<>(
        producerConfig(CLUSTER),
        topic.keySerde().serializer(),
        Schemas.Topics.WAREHOUSE_INVENTORY.valueSerde().serializer()))
    {
      for (KeyValue<Product, Integer> kv : inventory) {
=======
  public static void sendInventory(final List<KeyValue<Product, Integer>> inventory,
                                   final Schemas.Topic<Product, Integer> topic) {
    try (final KafkaProducer<Product, Integer> stockProducer = new KafkaProducer<>(producerConfig(CLUSTER),
        topic.keySerde().serializer(),
        Schemas.Topics.WAREHOUSE_INVENTORY.valueSerde().serializer())) {
      for (final KeyValue<Product, Integer> kv : inventory) {
>>>>>>> bbb867d3
        stockProducer.send(new ProducerRecord<>(Topics.WAREHOUSE_INVENTORY.name(), kv.key, kv.value))
            .get();
      }
    } catch (final InterruptedException | ExecutionException e) {
      e.printStackTrace();
    }
  }

  public static <T> T getWithRetries(final Invocation.Builder builder,
                                     final GenericType<T> genericType,
                                     int numberOfRetries) {
    while (true) {
      try {
        return builder.get(genericType);
      } catch (ServerErrorException exception) {
        if (exception.getMessage().contains("504") && numberOfRetries-- > 0) {
          continue;
        }
        throw exception;
      }
    }
  }

  public static <T> T getWithRetries(final Invocation.Builder builder,
                                     final Class<T> clazz,
                                     int numberOfRetries) {
    while (true) {
      try {
        return builder.get(clazz);
      } catch (ServerErrorException exception) {
        if (exception.getMessage().contains("504") && numberOfRetries-- > 0) {
          continue;
        }
        throw exception;
      }
    }
  }

  public static <T> Response postWithRetries(final Invocation.Builder builder,
                                             final Entity<T> entity,
                                             int numberOfRetries) {
    while (true) {
      try {
        return builder.post(entity);
      } catch (ServerErrorException exception) {
        if (exception.getMessage().contains("504") && numberOfRetries-- > 0) {
          continue;
        }
        throw exception;
      }
    }
  }
}<|MERGE_RESOLUTION|>--- conflicted
+++ resolved
@@ -74,23 +74,20 @@
     return producerConfig;
   }
 
-  public static <K, V> List<V> read(final Schemas.Topic<K, V> topic,
-                                    final int numberToRead,
+  public static <K, V> List<V> read(final Schemas.Topic<K, V> topic, final int numberToRead,
                                     final String bootstrapServers) throws InterruptedException {
     return readKeyValues(topic, numberToRead, bootstrapServers).stream().map(kv -> kv.value)
         .collect(Collectors.toList());
   }
 
-  public static <K, V> List<K> readKeys(final Schemas.Topic<K, V> topic,
-                                        final int numberToRead,
+  public static <K, V> List<K> readKeys(final Schemas.Topic<K, V> topic, final int numberToRead,
                                         final String bootstrapServers) throws InterruptedException {
     return readKeyValues(topic, numberToRead, bootstrapServers).stream().map(kv -> kv.key)
         .collect(Collectors.toList());
   }
 
   public static <K, V> List<KeyValue<K, V>> readKeyValues(final Schemas.Topic<K, V> topic,
-                                                          final int numberToRead,
-                                                          final String bootstrapServers) throws InterruptedException {
+                                                          final int numberToRead, final String bootstrapServers) throws InterruptedException {
     final Deserializer<K> keyDes = topic.keySerde().deserializer();
     final Deserializer<V> valDes = topic.valueSerde().deserializer();
     final String topicName = topic.name();
@@ -98,10 +95,8 @@
   }
 
   private static <K, V> List<KeyValue<K, V>> readKeysAndValues(final int numberToRead,
-                                                               final String bootstrapServers,
-                                                               final Deserializer<K> keyDes,
-                                                               final Deserializer<V> valDes,
-                                                               final String topicName) throws InterruptedException {
+                                                               final String bootstrapServers, final Deserializer<K> keyDes, final Deserializer<V> valDes, final String topicName)
+      throws InterruptedException {
     final Properties consumerConfig = new Properties();
     consumerConfig.put(ConsumerConfig.BOOTSTRAP_SERVERS_CONFIG, bootstrapServers);
     consumerConfig.put(ConsumerConfig.GROUP_ID_CONFIG, "Test-Reader-" + consumerCounter++);
@@ -183,45 +178,24 @@
         try {
           Thread.sleep(200);
           log.info("Closing tailer...");
-<<<<<<< HEAD
-        } catch (InterruptedException e) {
+        } catch (final InterruptedException e) {
           e.printStackTrace();
         }
       }
     }
   }
 
-  public static <K, V> void send(Topic<K, V> topic, KeyValue<K, V> record) {
+  public static <K, V> void send(final Topic<K, V> topic, final KeyValue<K, V> record) {
     send(topic, Collections.singletonList(record));
   }
 
-  public static <K, V> void send(Topic<K, V> topic, Collection<KeyValue<K, V>> stuff) {
-    try (KafkaProducer<K, V> producer = new KafkaProducer<>(
+  public static <K, V> void send(final Topic<K, V> topic, final Collection<KeyValue<K, V>> stuff) {
+    try (final KafkaProducer<K, V> producer = new KafkaProducer<>(
         producerConfig(CLUSTER),
         topic.keySerde().serializer(),
         topic.valueSerde().serializer()))
     {
-      for (KeyValue<K, V> order : stuff) {
-=======
-        } catch (final InterruptedException e) {
-        }
-      }
-    }
-  }
-
-  public static Properties propsWith(final KeyValue... props) {
-    final Properties properties = new Properties();
-    for (final KeyValue kv : props) {
-      properties.put(kv.key, kv.value);
-    }
-    return properties;
-  }
-
-  public static <K, V> void send(final Topic<K, V> topic, final Collection<KeyValue<K, V>> stuff) {
-    try (final KafkaProducer<K, V> producer = new KafkaProducer<>(producerConfig(CLUSTER),
-      topic.keySerde().serializer(), topic.valueSerde().serializer())) {
       for (final KeyValue<K, V> order : stuff) {
->>>>>>> bbb867d3
         producer.send(new ProducerRecord<>(topic.name(), order.key, order.value)).get();
       }
     } catch (final InterruptedException | ExecutionException e) {
@@ -241,23 +215,14 @@
     send(Topics.ORDER_VALIDATIONS, collect);
   }
 
-<<<<<<< HEAD
-  public static void sendInventory(List<KeyValue<Product, Integer>> inventory,
-      Schemas.Topic<Product, Integer> topic) {
-    try (KafkaProducer<Product, Integer> stockProducer = new KafkaProducer<>(
+  public static void sendInventory(final List<KeyValue<Product, Integer>> inventory,
+                                   final Schemas.Topic<Product, Integer> topic) {
+    try (final KafkaProducer<Product, Integer> stockProducer = new KafkaProducer<>(
         producerConfig(CLUSTER),
         topic.keySerde().serializer(),
         Schemas.Topics.WAREHOUSE_INVENTORY.valueSerde().serializer()))
     {
-      for (KeyValue<Product, Integer> kv : inventory) {
-=======
-  public static void sendInventory(final List<KeyValue<Product, Integer>> inventory,
-                                   final Schemas.Topic<Product, Integer> topic) {
-    try (final KafkaProducer<Product, Integer> stockProducer = new KafkaProducer<>(producerConfig(CLUSTER),
-        topic.keySerde().serializer(),
-        Schemas.Topics.WAREHOUSE_INVENTORY.valueSerde().serializer())) {
       for (final KeyValue<Product, Integer> kv : inventory) {
->>>>>>> bbb867d3
         stockProducer.send(new ProducerRecord<>(Topics.WAREHOUSE_INVENTORY.name(), kv.key, kv.value))
             .get();
       }
@@ -272,7 +237,7 @@
     while (true) {
       try {
         return builder.get(genericType);
-      } catch (ServerErrorException exception) {
+      } catch (final ServerErrorException exception) {
         if (exception.getMessage().contains("504") && numberOfRetries-- > 0) {
           continue;
         }
@@ -287,7 +252,7 @@
     while (true) {
       try {
         return builder.get(clazz);
-      } catch (ServerErrorException exception) {
+      } catch (final ServerErrorException exception) {
         if (exception.getMessage().contains("504") && numberOfRetries-- > 0) {
           continue;
         }
@@ -302,7 +267,7 @@
     while (true) {
       try {
         return builder.post(entity);
-      } catch (ServerErrorException exception) {
+      } catch (final ServerErrorException exception) {
         if (exception.getMessage().contains("504") && numberOfRetries-- > 0) {
           continue;
         }
