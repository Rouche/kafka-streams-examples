package io.confluent.examples.streams.microservices;

import io.confluent.examples.streams.avro.microservices.OrderState;
import io.confluent.examples.streams.avro.microservices.Product;
import io.confluent.examples.streams.microservices.domain.Schemas;
import io.confluent.examples.streams.microservices.domain.Schemas.Topics;
import io.confluent.examples.streams.microservices.domain.beans.OrderBean;
import io.confluent.examples.streams.microservices.util.MicroserviceTestUtils;
import io.confluent.examples.streams.microservices.util.Paths;
import org.apache.kafka.streams.KeyValue;
import org.apache.kafka.test.TestUtils;
import org.glassfish.jersey.client.ClientConfig;
import org.glassfish.jersey.client.ClientProperties;
import org.junit.After;
import org.junit.Before;
import org.junit.Test;
import org.slf4j.Logger;
import org.slf4j.LoggerFactory;

import javax.ws.rs.client.Client;
import javax.ws.rs.client.ClientBuilder;
import javax.ws.rs.client.Entity;
import javax.ws.rs.client.Invocation;
import javax.ws.rs.core.GenericType;

import java.time.Duration;
import java.util.ArrayList;
import java.util.List;

import static io.confluent.examples.streams.avro.microservices.Product.JUMPERS;
import static io.confluent.examples.streams.avro.microservices.Product.UNDERPANTS;
import static io.confluent.examples.streams.microservices.domain.beans.OrderId.id;
import static java.util.Arrays.asList;
import static javax.ws.rs.core.MediaType.APPLICATION_JSON_TYPE;
import static org.assertj.core.api.AssertionsForClassTypes.assertThat;

public class EndToEndTest extends MicroserviceTestUtils {

  private static final Logger log = LoggerFactory.getLogger(EndToEndTest.class);
  private static final String HOST = "localhost";
<<<<<<< HEAD
  private final List<Service> services = new ArrayList<>();
  private static int restPort;
=======
  private List<Service> services = new ArrayList<>();
>>>>>>> 226fcc84
  private OrderBean returnedBean;
  private long startTime;
  private Paths path;
  private Client client;

  @Test
  public void shouldCreateNewOrderAndGetBackValidatedOrder() {
    final OrderBean inputOrder = new OrderBean(id(1L), 2L, OrderState.CREATED, Product.JUMPERS, 1, 1d);
    client = getClient();

    //Add inventory required by the inventory service with enough items in stock to pass validation
<<<<<<< HEAD
    final List<KeyValue<Product, Integer>> inventory = asList(
        new KeyValue<>(UNDERPANTS, 75),
        new KeyValue<>(JUMPERS, 10)
=======
    List<KeyValue<Product, Integer>> inventory = asList(
      new KeyValue<>(UNDERPANTS, 75),
      new KeyValue<>(JUMPERS, 10)
>>>>>>> 226fcc84
    );
    sendInventory(inventory, Topics.WAREHOUSE_INVENTORY);

    //When we POST order and immediately GET on the returned location
    client.target(path.urlPost()).request(APPLICATION_JSON_TYPE).post(Entity.json(inputOrder));
<<<<<<< HEAD
    returnedBean = client.target(path.urlGetValidated(1)).queryParam("timeout", Duration.ofMinutes(1).toMillis())
        .request(APPLICATION_JSON_TYPE).get(newBean());
=======
    Invocation.Builder builder = client
      .target(path.urlGetValidated(1))
      .queryParam("timeout", MIN)
      .request(APPLICATION_JSON_TYPE);
    returnedBean = getWithRetries(builder, newBean(),5);
>>>>>>> 226fcc84

    //Then
    assertThat(returnedBean.getState()).isEqualTo(OrderState.VALIDATED);
  }

  @Test
  public void shouldProcessManyValidOrdersEndToEnd() {
    client = getClient();

    //Add inventory required by the inventory service
<<<<<<< HEAD
    final List<KeyValue<Product, Integer>> inventory = asList(
        new KeyValue<>(UNDERPANTS, 75),
        new KeyValue<>(JUMPERS, 10)
=======
    List<KeyValue<Product, Integer>> inventory = asList(
      new KeyValue<>(UNDERPANTS, 75),
      new KeyValue<>(JUMPERS, 10)
>>>>>>> 226fcc84
    );
    sendInventory(inventory, Topics.WAREHOUSE_INVENTORY);

    //Send ten orders in succession
    for (int i = 0; i < 10; i++) {
      final OrderBean inputOrder = new OrderBean(id(i), 2L, OrderState.CREATED, Product.JUMPERS, 1, 1d);

      startTimer();

      //POST & GET order
      client.target(path.urlPost()).request(APPLICATION_JSON_TYPE).post(Entity.json(inputOrder));
<<<<<<< HEAD
      returnedBean = client.target(path.urlGetValidated(i)).queryParam("timeout", Duration.ofMinutes(1).toMillis())
          .request(APPLICATION_JSON_TYPE).get(newBean());
=======
      Invocation.Builder builder = client
        .target(path.urlGetValidated(i))
        .queryParam("timeout", MIN)
        .request(APPLICATION_JSON_TYPE);
      returnedBean = getWithRetries(builder, newBean(),5);
>>>>>>> 226fcc84

      endTimer();

      assertThat(returnedBean).isEqualTo(new OrderBean(
        inputOrder.getId(),
        inputOrder.getCustomerId(),
        OrderState.VALIDATED,
        inputOrder.getProduct(),
        inputOrder.getQuantity(),
        inputOrder.getPrice()
      ));
    }
  }

  @Test
  public void shouldProcessManyInvalidOrdersEndToEnd() {
    client = getClient();

    //Add inventory required by the inventory service
<<<<<<< HEAD
    final List<KeyValue<Product, Integer>> inventory = asList(
        new KeyValue<>(UNDERPANTS, 75000),
        new KeyValue<>(JUMPERS, 0) //***nothing in stock***
=======
    List<KeyValue<Product, Integer>> inventory = asList(
      new KeyValue<>(UNDERPANTS, 75000),
      new KeyValue<>(JUMPERS, 0) //***nothing in stock***
>>>>>>> 226fcc84
    );
    sendInventory(inventory, Topics.WAREHOUSE_INVENTORY);

    //Send ten orders one after the other
    for (int i = 0; i < 10; i++) {
      final OrderBean inputOrder = new OrderBean(id(i), 2L, OrderState.CREATED, Product.JUMPERS, 1, 1d);

      startTimer();

      //POST & GET order
      client.target(path.urlPost()).request(APPLICATION_JSON_TYPE).post(Entity.json(inputOrder));
<<<<<<< HEAD
      returnedBean = client.target(path.urlGetValidated(i)).queryParam("timeout", Duration.ofMinutes(1).toMillis())
          .request(APPLICATION_JSON_TYPE).get(newBean());
=======
      Invocation.Builder builder = client
        .target(path.urlGetValidated(i))
        .queryParam("timeout", MIN)
        .request(APPLICATION_JSON_TYPE);
      returnedBean = getWithRetries(builder, newBean(), 5);
>>>>>>> 226fcc84

      endTimer();

      assertThat(returnedBean).isEqualTo(new OrderBean(
        inputOrder.getId(),
        inputOrder.getCustomerId(),
        OrderState.FAILED,
        inputOrder.getProduct(),
        inputOrder.getQuantity(),
        inputOrder.getPrice()
      ));
    }
  }

  private Client getClient() {
    final ClientConfig clientConfig = new ClientConfig();
    clientConfig.property(ClientProperties.CONNECT_TIMEOUT, 60000)
      .property(ClientProperties.READ_TIMEOUT, 60000);
    return ClientBuilder.newClient(clientConfig);
  }

  private void startTimer() {
    startTime = System.currentTimeMillis();
  }

  private void endTimer() {
    log.info("Took: " + (System.currentTimeMillis() - startTime));
  }

  @Before
  public void startEverythingElse() throws Exception {
    if (!CLUSTER.isRunning()) {
      CLUSTER.start();
    }

    Topics.ALL.keySet().forEach(CLUSTER::createTopic);
    Schemas.configureSerdesWithSchemaRegistryUrl(CLUSTER.schemaRegistryUrl());

    services.add(new FraudService());
    services.add(new InventoryService());
    services.add(new OrderDetailsService());
    services.add(new ValidationsAggregatorService());

    tailAllTopicsToConsole(CLUSTER.bootstrapServers());
    services.forEach(s -> s.start(CLUSTER.bootstrapServers(), TestUtils.tempDirectory().getPath()));

    final OrdersService ordersService = new OrdersService(HOST, 0);
    ordersService.start(CLUSTER.bootstrapServers(), TestUtils.tempDirectory().getPath());
    path = new Paths("localhost", ordersService.port());
    services.add(ordersService);
  }

  @After
  public void tearDown() {
    services.forEach(Service::stop);
    stopTailers();
    CLUSTER.stop();
    if (client != null) {
      client.close();
    }
  }

  private GenericType<OrderBean> newBean() {
    return new GenericType<OrderBean>() {
    };
  }
}<|MERGE_RESOLUTION|>--- conflicted
+++ resolved
@@ -38,12 +38,8 @@
 
   private static final Logger log = LoggerFactory.getLogger(EndToEndTest.class);
   private static final String HOST = "localhost";
-<<<<<<< HEAD
   private final List<Service> services = new ArrayList<>();
   private static int restPort;
-=======
-  private List<Service> services = new ArrayList<>();
->>>>>>> 226fcc84
   private OrderBean returnedBean;
   private long startTime;
   private Paths path;
@@ -55,30 +51,19 @@
     client = getClient();
 
     //Add inventory required by the inventory service with enough items in stock to pass validation
-<<<<<<< HEAD
     final List<KeyValue<Product, Integer>> inventory = asList(
-        new KeyValue<>(UNDERPANTS, 75),
-        new KeyValue<>(JUMPERS, 10)
-=======
-    List<KeyValue<Product, Integer>> inventory = asList(
       new KeyValue<>(UNDERPANTS, 75),
       new KeyValue<>(JUMPERS, 10)
->>>>>>> 226fcc84
     );
     sendInventory(inventory, Topics.WAREHOUSE_INVENTORY);
 
     //When we POST order and immediately GET on the returned location
     client.target(path.urlPost()).request(APPLICATION_JSON_TYPE).post(Entity.json(inputOrder));
-<<<<<<< HEAD
-    returnedBean = client.target(path.urlGetValidated(1)).queryParam("timeout", Duration.ofMinutes(1).toMillis())
-        .request(APPLICATION_JSON_TYPE).get(newBean());
-=======
-    Invocation.Builder builder = client
+    final Invocation.Builder builder = client
       .target(path.urlGetValidated(1))
-      .queryParam("timeout", MIN)
+      .queryParam("timeout", Duration.ofMinutes(1).toMillis())
       .request(APPLICATION_JSON_TYPE);
     returnedBean = getWithRetries(builder, newBean(),5);
->>>>>>> 226fcc84
 
     //Then
     assertThat(returnedBean.getState()).isEqualTo(OrderState.VALIDATED);
@@ -89,15 +74,9 @@
     client = getClient();
 
     //Add inventory required by the inventory service
-<<<<<<< HEAD
     final List<KeyValue<Product, Integer>> inventory = asList(
-        new KeyValue<>(UNDERPANTS, 75),
-        new KeyValue<>(JUMPERS, 10)
-=======
-    List<KeyValue<Product, Integer>> inventory = asList(
       new KeyValue<>(UNDERPANTS, 75),
       new KeyValue<>(JUMPERS, 10)
->>>>>>> 226fcc84
     );
     sendInventory(inventory, Topics.WAREHOUSE_INVENTORY);
 
@@ -109,16 +88,11 @@
 
       //POST & GET order
       client.target(path.urlPost()).request(APPLICATION_JSON_TYPE).post(Entity.json(inputOrder));
-<<<<<<< HEAD
-      returnedBean = client.target(path.urlGetValidated(i)).queryParam("timeout", Duration.ofMinutes(1).toMillis())
-          .request(APPLICATION_JSON_TYPE).get(newBean());
-=======
-      Invocation.Builder builder = client
+      final Invocation.Builder builder = client
         .target(path.urlGetValidated(i))
-        .queryParam("timeout", MIN)
+        .queryParam("timeout", Duration.ofMinutes(1).toMillis())
         .request(APPLICATION_JSON_TYPE);
       returnedBean = getWithRetries(builder, newBean(),5);
->>>>>>> 226fcc84
 
       endTimer();
 
@@ -138,15 +112,9 @@
     client = getClient();
 
     //Add inventory required by the inventory service
-<<<<<<< HEAD
     final List<KeyValue<Product, Integer>> inventory = asList(
-        new KeyValue<>(UNDERPANTS, 75000),
-        new KeyValue<>(JUMPERS, 0) //***nothing in stock***
-=======
-    List<KeyValue<Product, Integer>> inventory = asList(
       new KeyValue<>(UNDERPANTS, 75000),
       new KeyValue<>(JUMPERS, 0) //***nothing in stock***
->>>>>>> 226fcc84
     );
     sendInventory(inventory, Topics.WAREHOUSE_INVENTORY);
 
@@ -158,16 +126,11 @@
 
       //POST & GET order
       client.target(path.urlPost()).request(APPLICATION_JSON_TYPE).post(Entity.json(inputOrder));
-<<<<<<< HEAD
-      returnedBean = client.target(path.urlGetValidated(i)).queryParam("timeout", Duration.ofMinutes(1).toMillis())
-          .request(APPLICATION_JSON_TYPE).get(newBean());
-=======
-      Invocation.Builder builder = client
+      final Invocation.Builder builder = client
         .target(path.urlGetValidated(i))
-        .queryParam("timeout", MIN)
+        .queryParam("timeout", Duration.ofMinutes(1).toMillis())
         .request(APPLICATION_JSON_TYPE);
       returnedBean = getWithRetries(builder, newBean(), 5);
->>>>>>> 226fcc84
 
       endTimer();
 
