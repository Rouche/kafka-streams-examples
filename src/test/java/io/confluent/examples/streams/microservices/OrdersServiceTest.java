package io.confluent.examples.streams.microservices;

import io.confluent.examples.streams.avro.microservices.Order;
import io.confluent.examples.streams.avro.microservices.OrderState;
import io.confluent.examples.streams.avro.microservices.Product;
import io.confluent.examples.streams.microservices.domain.Schemas;
import io.confluent.examples.streams.microservices.domain.Schemas.Topics;
import io.confluent.examples.streams.microservices.domain.beans.OrderBean;
import io.confluent.examples.streams.microservices.util.MicroserviceTestUtils;
import io.confluent.examples.streams.microservices.util.Paths;

import org.apache.kafka.test.TestUtils;
import org.junit.After;
import org.junit.Before;
import org.junit.BeforeClass;
import org.junit.Test;

import javax.ws.rs.ServerErrorException;
import javax.ws.rs.client.Client;
import javax.ws.rs.client.ClientBuilder;
import javax.ws.rs.client.Entity;
import javax.ws.rs.client.Invocation;
import javax.ws.rs.core.GenericType;
import javax.ws.rs.core.Response;
import java.net.HttpURLConnection;
import java.util.Collections;

import static io.confluent.examples.streams.avro.microservices.Order.newBuilder;
import static io.confluent.examples.streams.microservices.domain.beans.OrderId.id;
import static io.confluent.examples.streams.microservices.util.MicroserviceUtils.MIN;
import static javax.ws.rs.core.MediaType.APPLICATION_JSON_TYPE;
import static org.assertj.core.api.AssertionsForInterfaceTypes.assertThat;
import static org.junit.Assert.fail;

public class OrdersServiceTest extends MicroserviceTestUtils {

  private OrdersService rest;
  private OrdersService rest2;

  @BeforeClass
  public static void startKafkaCluster() {
    Schemas.configureSerdesWithSchemaRegistryUrl(CLUSTER.schemaRegistryUrl());
  }

  @After
  public void shutdown() {
    if (rest != null) {
      rest.stop();
      rest.cleanLocalState();
    }
    if (rest2 != null) {
      rest2.stop();
      rest2.cleanLocalState();
    }
  }

  @Before
  public void prepareKafkaCluster() throws Exception {
    CLUSTER.deleteTopicsAndWait(30000, Topics.ORDERS.name(), "OrdersService-orders-store-changelog");
    CLUSTER.createTopic(Topics.ORDERS.name());
    Schemas.configureSerdesWithSchemaRegistryUrl(CLUSTER.schemaRegistryUrl());
  }

  @Test
  public void shouldPostOrderAndGetItBack() {
    final OrderBean bean = new OrderBean(id(1L), 2L, OrderState.CREATED, Product.JUMPERS, 10, 100d);

    final Client client = ClientBuilder.newClient();

    //Given a rest service
    rest = new OrdersService("localhost");
<<<<<<< HEAD
    rest.start(CLUSTER.bootstrapServers(), TestUtils.tempDirectory().getPath());
    Paths paths = new Paths("localhost", rest.port());
=======
    rest.start(CLUSTER.bootstrapServers());
    final Paths paths = new Paths("localhost", rest.port());
>>>>>>> 02c4c6a8

    //When we POST an order
    final Response response = postWithRetries(
      client.target(paths.urlPost()).request(APPLICATION_JSON_TYPE),
      Entity.json(bean),
      5);

    //Then
    assertThat(response.getStatus()).isEqualTo(HttpURLConnection.HTTP_CREATED);

    //When GET the bean back via it's location
    Invocation.Builder builder = client.target(response.getLocation())
      .queryParam("timeout", MIN / 3)
      .request(APPLICATION_JSON_TYPE);

    OrderBean returnedBean = getWithRetries(builder, newBean(), 5);

    //Then it should be the bean we PUT
    assertThat(returnedBean).isEqualTo(bean);

    //When GET the bean back explicitly
    builder = client.target(paths.urlGet(1))
      .queryParam("timeout", MIN / 3)
      .request(APPLICATION_JSON_TYPE);

    returnedBean = getWithRetries(builder, newBean(), 5);

    //Then it should be the bean we PUT
    assertThat(returnedBean).isEqualTo(bean);
  }


  @Test
  public void shouldGetValidatedOrderOnRequest() {
    final Order orderV1 = new Order(id(1L), 3L, OrderState.CREATED, Product.JUMPERS, 10, 100d);
    final OrderBean beanV1 = OrderBean.toBean(orderV1);

    final Client client = ClientBuilder.newClient();

    //Given a rest service
    rest = new OrdersService("localhost");
<<<<<<< HEAD
    rest.start(CLUSTER.bootstrapServers(), TestUtils.tempDirectory().getPath());
    Paths paths = new Paths("localhost", rest.port());
=======
    rest.start(CLUSTER.bootstrapServers());
    final Paths paths = new Paths("localhost", rest.port());
>>>>>>> 02c4c6a8

    //When we post an order
    postWithRetries(client.target(paths.urlPost()).request(APPLICATION_JSON_TYPE), Entity.json(beanV1), 5);

    //Simulate the order being validated
    MicroserviceTestUtils.sendOrders(Collections.singletonList(
      newBuilder(orderV1)
        .setState(OrderState.VALIDATED)
        .build()));

    //When we GET the order from the returned location
    final Invocation.Builder builder = client
      .target(paths.urlGetValidated(beanV1.getId()))
      .queryParam("timeout", MIN / 3)
      .request(APPLICATION_JSON_TYPE);

    final OrderBean returnedBean = getWithRetries(builder, newBean(), 5);

    //Then status should be Validated
    assertThat(returnedBean.getState()).isEqualTo(OrderState.VALIDATED);
  }

  @Test
  public void shouldTimeoutGetIfNoResponseIsFound() {
    final Client client = ClientBuilder.newClient();

    //Start the rest interface
    rest = new OrdersService("localhost");
<<<<<<< HEAD
    rest.start(CLUSTER.bootstrapServers(), TestUtils.tempDirectory().getPath());
    Paths paths = new Paths("localhost", rest.port());
=======
    rest.start(CLUSTER.bootstrapServers());
    final Paths paths = new Paths("localhost", rest.port());
>>>>>>> 02c4c6a8

    final Invocation.Builder builder = client
      .target(paths.urlGet(1))
      .queryParam("timeout", 100) //Lower the request timeout
      .request(APPLICATION_JSON_TYPE);

    //Then GET order should timeout
    try {
      getWithRetries(builder, newBean(), 0); // no retries to fail fast
      fail("Request should have failed as materialized view has not been updated");
    } catch (final ServerErrorException e) {
      assertThat(e.getMessage()).isEqualTo("HTTP 504 Gateway Timeout");
    }
  }

  @Test
  public void shouldGetOrderByIdWhenOnDifferentHost() {
    final OrderBean order = new OrderBean(id(1L), 4L, OrderState.VALIDATED, Product.JUMPERS, 10, 100d);
    final Client client = ClientBuilder.newClient();

    //Given two rest servers on different ports
    rest = new OrdersService("localhost");
<<<<<<< HEAD
    rest.start(CLUSTER.bootstrapServers(), TestUtils.tempDirectory().getPath());
    Paths paths1 = new Paths("localhost", rest.port());
    rest2 = new OrdersService("localhost");
    rest2.start(CLUSTER.bootstrapServers(), TestUtils.tempDirectory().getPath());
    Paths paths2 = new Paths("localhost", rest2.port());
=======
    rest.start(CLUSTER.bootstrapServers());
    final Paths paths1 = new Paths("localhost", rest.port());
    rest2 = new OrdersService("localhost");
    rest2.start(CLUSTER.bootstrapServers());
    final Paths paths2 = new Paths("localhost", rest2.port());
>>>>>>> 02c4c6a8

    //And one order
    postWithRetries(client.target(paths1.urlPost()).request(APPLICATION_JSON_TYPE), Entity.json(order), 5);

    //When GET to rest1
    final Invocation.Builder builder = client.target(paths1.urlGet(order.getId()))
      .queryParam("timeout", MIN / 3)
      .request(APPLICATION_JSON_TYPE);

    OrderBean returnedOrder = getWithRetries(builder, newBean(), 5);

    //Then we should get the order back
    assertThat(returnedOrder).isEqualTo(order);

    //When GET to rest2
    returnedOrder = getWithRetries(builder, newBean(), 5);

    //Then we should get the order back also
    assertThat(returnedOrder).isEqualTo(order);
  }

  private GenericType<OrderBean> newBean() {
    return new GenericType<OrderBean>() {};
  }
}<|MERGE_RESOLUTION|>--- conflicted
+++ resolved
@@ -69,13 +69,8 @@
 
     //Given a rest service
     rest = new OrdersService("localhost");
-<<<<<<< HEAD
     rest.start(CLUSTER.bootstrapServers(), TestUtils.tempDirectory().getPath());
-    Paths paths = new Paths("localhost", rest.port());
-=======
-    rest.start(CLUSTER.bootstrapServers());
     final Paths paths = new Paths("localhost", rest.port());
->>>>>>> 02c4c6a8
 
     //When we POST an order
     final Response response = postWithRetries(
@@ -117,13 +112,8 @@
 
     //Given a rest service
     rest = new OrdersService("localhost");
-<<<<<<< HEAD
     rest.start(CLUSTER.bootstrapServers(), TestUtils.tempDirectory().getPath());
-    Paths paths = new Paths("localhost", rest.port());
-=======
-    rest.start(CLUSTER.bootstrapServers());
     final Paths paths = new Paths("localhost", rest.port());
->>>>>>> 02c4c6a8
 
     //When we post an order
     postWithRetries(client.target(paths.urlPost()).request(APPLICATION_JSON_TYPE), Entity.json(beanV1), 5);
@@ -152,13 +142,8 @@
 
     //Start the rest interface
     rest = new OrdersService("localhost");
-<<<<<<< HEAD
     rest.start(CLUSTER.bootstrapServers(), TestUtils.tempDirectory().getPath());
-    Paths paths = new Paths("localhost", rest.port());
-=======
-    rest.start(CLUSTER.bootstrapServers());
     final Paths paths = new Paths("localhost", rest.port());
->>>>>>> 02c4c6a8
 
     final Invocation.Builder builder = client
       .target(paths.urlGet(1))
@@ -181,19 +166,11 @@
 
     //Given two rest servers on different ports
     rest = new OrdersService("localhost");
-<<<<<<< HEAD
     rest.start(CLUSTER.bootstrapServers(), TestUtils.tempDirectory().getPath());
-    Paths paths1 = new Paths("localhost", rest.port());
+    final Paths paths1 = new Paths("localhost", rest.port());
     rest2 = new OrdersService("localhost");
     rest2.start(CLUSTER.bootstrapServers(), TestUtils.tempDirectory().getPath());
-    Paths paths2 = new Paths("localhost", rest2.port());
-=======
-    rest.start(CLUSTER.bootstrapServers());
-    final Paths paths1 = new Paths("localhost", rest.port());
-    rest2 = new OrdersService("localhost");
-    rest2.start(CLUSTER.bootstrapServers());
     final Paths paths2 = new Paths("localhost", rest2.port());
->>>>>>> 02c4c6a8
 
     //And one order
     postWithRetries(client.target(paths1.urlPost()).request(APPLICATION_JSON_TYPE), Entity.json(order), 5);
