--- conflicted
+++ resolved
@@ -27,11 +27,11 @@
 import org.apache.kafka.streams.scala.kstream.KStream
 import org.apache.kafka.streams.{KeyValue, StreamsConfig, TopologyTestDriver}
 import org.apache.kafka.test.TestUtils
+import org.assertj.core.api.Assertions.assertThat
 import org.junit._
 import org.scalatest.junit.AssertionsForJUnit
 
 import _root_.scala.collection.JavaConverters._
-
 
 /**
   * End-to-end integration test that demonstrates how to probabilistically count items in an input stream.
@@ -120,17 +120,6 @@
     } finally {
       topologyTestDriver.close()
     }
-<<<<<<< HEAD
-    val actualWordCounts: java.util.List[KeyValue[String, Long]] =
-      IntegrationTestUtils.waitUntilMinKeyValueRecordsReceived(consumerConfig, outputTopic, expectedWordCounts.size)
-    streams.close()
-
-    // Note: This example only processes a small amount of input data, for which the word counts
-    // will actually be exact counts.  However, for large amounts of input data we would expect to
-    // observe approximate counts (where the approximate counts would be >= true exact counts).
-    assert(actualWordCounts === expectedWordCounts.asJava)
-=======
->>>>>>> 05b778bb
   }
 
   private def createCMSStoreBuilder(cmsStoreName: String): CMSStoreBuilder[String] = {
