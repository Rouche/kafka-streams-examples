--- conflicted
+++ resolved
@@ -18,17 +18,9 @@
 ![alt text](https://www.confluent.io/wp-content/uploads/Screenshot-2017-11-09-12.34.26.png "System Diagram")
 
 # Getting Started:
-<<<<<<< HEAD
-To play with the ecosystem code, or fork your own project, the simplest way is to run the tests and fiddle from inside your IDE. Each test boots a self-contained Kafka cluster so it's easy to play with different queries and configurations. 
-The best place to start is [EndToEndTest.java](https://github.com/confluentinc/kafka-streams-examples/blob/3.3.1-post/src/test/java/io/confluent/examples/streams/microservices/EndToEndTest.java)
-
-If you prefer to run the services individually [try the quickstart](https://github.com/confluentinc/quickstart-demos/blob/5.0.0-post/microservices-orders/README.md)  which runs all the services for you with the Confluent Kafka run from the CLI. Control Centre and Elasticsearch are in there too. 
-
-=======
 To play with this ecosystem the simplest way is to run the tests and fiddle with the code (stand alone execution is only supported in branch 5.0.0+ so go there if you want stand alone or docker support). Each test boots a self-contained Kafka cluster so it's easy to play with different queries and configurations. 
 The best place to start is [EndToEndTest.java](https://github.com/confluentinc/kafka-streams-examples/blob/3.3.1-post/src/test/java/io/confluent/examples/streams/microservices/EndToEndTest.java)
 
->>>>>>> d9c72df2
 # Running the Examples:
 * Requires Java 1.8
 * mvn install -Dmaven.test.skip=true
