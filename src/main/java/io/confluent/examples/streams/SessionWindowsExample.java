--- conflicted
+++ resolved
@@ -25,11 +25,8 @@
 import org.apache.kafka.streams.KeyValue;
 import org.apache.kafka.streams.StreamsBuilder;
 import org.apache.kafka.streams.StreamsConfig;
-<<<<<<< HEAD
 import org.apache.kafka.streams.kstream.Consumed;
-=======
 import org.apache.kafka.streams.Topology;
->>>>>>> b55510b1
 import org.apache.kafka.streams.kstream.Materialized;
 import org.apache.kafka.streams.kstream.Produced;
 import org.apache.kafka.streams.kstream.Serialized;
@@ -119,7 +116,7 @@
     final String schemaRegistryUrl = args.length > 1 ? args[1] : "http://localhost:8081";
     final KafkaStreams streams = new KafkaStreams(
       buildTopology(singletonMap(AbstractKafkaAvroSerDeConfig.SCHEMA_REGISTRY_URL_CONFIG, schemaRegistryUrl)),
-      new StreamsConfig(streamsConfig(bootstrapServers, "/tmp/kafka-streams"))
+      streamsConfig(bootstrapServers, "/tmp/kafka-streams")
     );
 
     // Always (and unconditionally) clean local state prior to starting the processing topology.
