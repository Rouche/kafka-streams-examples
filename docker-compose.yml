--- conflicted
+++ resolved
@@ -1,9 +1,8 @@
 ---
 version: '2'
 services:
-<<<<<<< HEAD
     zookeeper:
-        image: confluentinc/cp-zookeeper:5.3.2
+        image: confluentinc/cp-zookeeper:5.4.x-latest
         hostname: zookeeper
         ports:
             - '32181:32181'
@@ -14,7 +13,7 @@
             - "moby:127.0.0.1"
 
     kafka:
-        image: confluentinc/cp-enterprise-kafka:5.3.2
+        image: confluentinc/cp-enterprise-kafka:5.4.x-latest
         hostname: kafka
         ports:
             - '9092:9092'
@@ -39,7 +38,7 @@
             - "moby:127.0.0.1"
 
     schema-registry:
-        image: confluentinc/cp-schema-registry:5.3.2
+        image: confluentinc/cp-schema-registry:5.4.x-latest
         hostname: schema-registry
         depends_on:
             - zookeeper
@@ -55,7 +54,7 @@
     # This "container" is a workaround to pre-create topics for the Kafka Music application
     # until we have a more elegant way to do that.
     kafka-create-topics:
-        image: confluentinc/cp-kafka:5.3.2
+        image: confluentinc/cp-kafka:5.4.x-latest
         depends_on:
             - kafka
         hostname: kafka-create-topics
@@ -65,71 +64,6 @@
         # must control startup order more explicitly.
         # See https://docs.docker.com/compose/startup-order/
         command: "bash -c 'echo Waiting for Kafka to be ready... && \
-=======
-  zookeeper:
-    image: confluentinc/cp-zookeeper:5.4.x-latest
-    hostname: zookeeper
-    ports:
-      - '32181:32181'
-    environment:
-      ZOOKEEPER_CLIENT_PORT: 32181
-      ZOOKEEPER_TICK_TIME: 2000
-    extra_hosts:
-      - "moby:127.0.0.1"
-
-  kafka:
-    image: confluentinc/cp-enterprise-kafka:5.4.x-latest
-    hostname: kafka
-    ports:
-      - '9092:9092'
-      - '29092:29092'
-    depends_on:
-      - zookeeper
-    environment:
-      KAFKA_BROKER_ID: 1
-      KAFKA_ZOOKEEPER_CONNECT: zookeeper:32181
-      KAFKA_LISTENER_SECURITY_PROTOCOL_MAP: PLAINTEXT:PLAINTEXT,PLAINTEXT_HOST:PLAINTEXT
-      KAFKA_OFFSETS_TOPIC_REPLICATION_FACTOR: 1
-      KAFKA_INTER_BROKER_LISTENER_NAME: PLAINTEXT
-      KAFKA_ADVERTISED_LISTENERS: PLAINTEXT://kafka:29092,PLAINTEXT_HOST://localhost:9092
-      KAFKA_AUTO_CREATE_TOPICS_ENABLE: "false"
-      KAFKA_METRIC_REPORTERS: io.confluent.metrics.reporter.ConfluentMetricsReporter
-      CONFLUENT_METRICS_REPORTER_BOOTSTRAP_SERVERS: kafka:29092
-      CONFLUENT_METRICS_REPORTER_ZOOKEEPER_CONNECT: zookeeper:32181
-      CONFLUENT_METRICS_REPORTER_TOPIC_REPLICAS: 1
-      CONFLUENT_METRICS_ENABLE: 'true'
-      CONFLUENT_SUPPORT_CUSTOMER_ID: 'anonymous'
-    extra_hosts:
-      - "moby:127.0.0.1"
-
-  schema-registry:
-    image: confluentinc/cp-schema-registry:5.4.x-latest
-    hostname: schema-registry
-    depends_on:
-      - zookeeper
-      - kafka
-    ports:
-      - '8081:8081'
-    environment:
-      SCHEMA_REGISTRY_HOST_NAME: schema-registry
-      SCHEMA_REGISTRY_KAFKASTORE_CONNECTION_URL: zookeeper:32181
-    extra_hosts:
-      - "moby:127.0.0.1"
-
-  # This "container" is a workaround to pre-create topics for the Kafka Music application
-  # until we have a more elegant way to do that.
-  kafka-create-topics:
-    image: confluentinc/cp-kafka:5.4.x-latest
-    depends_on:
-      - kafka
-    hostname: kafka-create-topics
-    # We defined a dependency on "kafka", but `depends_on` will NOT wait for the
-    # dependencies to be "ready" before starting the "kafka-create-topics"
-    # container;  it waits only until the dependencies have started.  Hence we
-    # must control startup order more explicitly.
-    # See https://docs.docker.com/compose/startup-order/
-    command: "bash -c 'echo Waiting for Kafka to be ready... && \
->>>>>>> 72c555b9
                        cub kafka-ready -b kafka:29092 1 20 && \
                        kafka-topics --create --topic play-events --if-not-exists --zookeeper zookeeper:32181 --partitions 4 --replication-factor 1 && \
                        kafka-topics --create --topic song-feed --if-not-exists --zookeeper zookeeper:32181 --partitions 4 --replication-factor 1 && \
@@ -142,7 +76,6 @@
         extra_hosts:
             - "moby:127.0.0.1"
 
-<<<<<<< HEAD
     # Continuously generates input data for the Kafka Music application.
     #  kafka-music-data-generator:
     #    image: confluentinc/kafka-streams-examples:5.3.2
@@ -273,63 +206,3 @@
             CONTROL_CENTER_MONITORING_INTERCEPTOR_TOPIC_PARTITIONS: 1
             CONFLUENT_METRICS_TOPIC_REPLICATION: 1
             PORT: 9021
-=======
-  # Continuously generates input data for the Kafka Music application.
-  kafka-music-data-generator:
-    image: confluentinc/kafka-streams-examples:5.4.x-latest
-    hostname: kafka-music-data-generator
-    depends_on:
-      - kafka
-      - schema-registry
-      - kafka-create-topics
-    # Control startup order similarly to the "kafka-create-topics" container above.
-    command: "bash -c 'echo Waiting for Kafka to be ready... && \
-                       cub kafka-ready -b kafka:29092 1 20 && \
-                       echo Waiting for Confluent Schema Registry to be ready... && \
-                       cub sr-ready schema-registry 8081 20 && \
-                       java -cp /usr/share/java/kafka-streams-examples/kafka-streams-examples-5.4.0-standalone.jar \
-                       io.confluent.examples.streams.interactivequeries.kafkamusic.KafkaMusicExampleDriver \
-                       kafka:29092 http://schema-registry:8081'"
-    environment:
-      STREAMS_BOOTSTRAP_SERVERS: ignored
-      STREAMS_SCHEMA_REGISTRY_HOST: ignored
-      STREAMS_SCHEMA_REGISTRY_PORT: ignored
-      KAFKA_MUSIC_APP_REST_HOST: ignored
-      KAFKA_MUSIC_APP_REST_PORT: ignored
-    extra_hosts:
-      - "moby:127.0.0.1"
-
-  # Runs the Kafka Music application.
-  kafka-music-application:
-    image: confluentinc/kafka-streams-examples:5.4.x-latest
-    hostname: kafka-music-application
-    depends_on:
-      - kafka
-      - schema-registry
-      - kafka-create-topics
-    # Control startup order similarly to the "kafka-create-topics" container above.
-    # Note: The container's `run` script will perform the same readiness checks
-    # for Kafka and Confluent Schema Registry, but that's ok because they complete fast.
-    # The reason we check for readiness here is that we can insert a sleep time
-    # for topic creation before we start the application.
-    #
-    # TODO: Once https://issues.apache.org/jira/browse/KAFKA-5037 is resolved,
-    #       we can remove this `command` and use the image as-is.
-    command: "bash -c 'echo Waiting for Kafka to be ready... && \
-                       cub kafka-ready -b kafka:29092 1 20 && \
-                       echo Waiting for Confluent Schema Registry to be ready... && \
-                       cub sr-ready schema-registry 8081 20 && \
-                       echo Waiting a few seconds for topic creation to finish... && \
-                       sleep 2 && \
-                       /etc/confluent/docker/run'"
-    ports:
-      - '7070:7070'
-    environment:
-      STREAMS_BOOTSTRAP_SERVERS: kafka:29092
-      STREAMS_SCHEMA_REGISTRY_HOST: schema-registry
-      STREAMS_SCHEMA_REGISTRY_PORT: 8081
-      KAFKA_MUSIC_APP_REST_HOST: kafka-music-application
-      KAFKA_MUSIC_APP_REST_PORT: 7070
-    extra_hosts:
-      - "moby:127.0.0.1"
->>>>>>> 72c555b9
