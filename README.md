--- conflicted
+++ resolved
@@ -303,11 +303,7 @@
 #
 $ mvn clean package
 
-<<<<<<< HEAD
-# >>> Creates target/kafka-streams-examples-4.0.0-standalone.jar
-=======
-# >>> Creates target/kafka-streams-examples-3.3.1-SNAPSHOT-standalone.jar
->>>>>>> 3acb03d6
+# >>> Creates target/kafka-streams-examples-4.0.0-SNAPSHOT-standalone.jar
 
 ```
 
@@ -316,11 +312,7 @@
 ```shell
 # Run an example application from the standalone jar.
 # Here: `WordCountLambdaExample`
-<<<<<<< HEAD
-$ java -cp target/kafka-streams-examples-4.0.0-standalone.jar \
-=======
-$ java -cp target/kafka-streams-examples-3.3.1-SNAPSHOT-standalone.jar \
->>>>>>> 3acb03d6
+$ java -cp target/kafka-streams-examples-4.0.0-SNAPSHOT-standalone.jar \
   io.confluent.examples.streams.WordCountLambdaExample
 ```
 
@@ -336,11 +328,7 @@
 ```shell
 # Run an example application from the standalone jar.
 # Here: `WordCountLambdaExample`
-<<<<<<< HEAD
-$ java -cp target/kafka-streams-examples-4.0.0-standalone.jar \
-=======
-$ java -cp target/kafka-streams-examples-3.3.1-SNAPSHOT-standalone.jar \
->>>>>>> 3acb03d6
+$ java -cp target/kafka-streams-examples-4.0.0-SNAPSHOT-standalone.jar \
   -Dlog4j.configuration=file:src/main/resources/log4j.properties \
   io.confluent.examples.streams.WordCountLambdaExample
 ```
@@ -368,19 +356,11 @@
 
 # Version Compatibility Matrix
 
-<<<<<<< HEAD
-| Branch (this repo)                                                             | Apache Kafka      | Confluent Platform | Notes                                                                                 |
-| -------------------------------------------------------------------------------|-------------------|--------------------|---------------------------------------------------------------------------------------|
-| [master](../../../tree/master/)                                   | 1.0.0-SNAPSHOT | 4.0.0-SNAPSHOT     | You must manually build the `trunk` version of Apache Kafka and the `master` version of Confluent Platform.  See instructions above. |
-| [3.3.x](../../../tree/3.3.x/)                                     | 0.11.0.1-SNAPSHOT | 3.3.1-SNAPSHOT  | You must manually build the `0.11.0` version of Apache Kafka and the `3.3.x` version of Confluent Platform.  See instructions above. |
-| [3.3.0-post](../../../tree/3.3.0-post/)                                     | 0.11.0.0(-cp1)    | 3.3.0              | Works out of the box |
-=======
 | Branch (this repo)                      | Apache Kafka      | Confluent Platform | Notes                                                                                                                                |
 | ----------------------------------------|-------------------|--------------------|--------------------------------------------------------------------------------------------------------------------------------------|
 | [master](../../../tree/master/)         | 1.0.0-SNAPSHOT    | 4.0.0-SNAPSHOT     | You must manually build the `trunk` version of Apache Kafka and the `master` version of Confluent Platform.  See instructions above. |
 | [3.3.x](../../../tree/3.3.x/)           | 0.11.0.1-SNAPSHOT | 3.3.1-SNAPSHOT     | You must manually build the `0.11.0` version of Apache Kafka and the `3.3.x` version of Confluent Platform.  See instructions above. |
 | [3.3.0-post](../../../tree/3.3.0-post/) | 0.11.0.0(-cp1)    | 3.3.0              | Works out of the box                                                                                                                 |
->>>>>>> 3acb03d6
 
 The `master` branch of this repository represents active development, and may require additional steps on your side to
 make it compile.  Check this README as well as [pom.xml](pom.xml) for any such information.
